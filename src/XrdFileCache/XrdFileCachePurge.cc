--- conflicted
+++ resolved
@@ -378,10 +378,10 @@
       XrdOss       *oss   = cache.GetOss();
       const char   *uname = cache.RefConfiguration().m_username.c_str();
 
-      char          fname[256];
+      char          fname[1024]; // XXXX this sucks ... OssDF::Readdir should provide std::string& version
       XrdOucEnv     env;
 
-      while (iOssDF->Readdir(&fname[0], 256) >= 0)
+      while (iOssDF->Readdir(&fname[0], 1024) >= 0)
       {
          // printf("readdir [%s]\n", fname);
 
@@ -390,23 +390,6 @@
 
          if (fname_len == 0)
          {
-<<<<<<< HEAD
-            // We could also check if it is currently opened with Cache::HaveActiveFileWihtLocalPath()
-            // This is not really necessary because we do that check before unlinking the file
-            Info cinfo(Cache::GetInstance().GetTrace());
-            int open_rs;
-            if ((open_rs = fh->Open(np.c_str(), O_RDONLY, 0600, env)) == XrdOssOK && cinfo.Read(fh, np))
-            {
-               time_t accessTime;
-               if (cinfo.GetLatestDetachTime(accessTime))
-               {
-                  // TRACE(Dump, "FillFileMapRecurse() checking " << buff << " accessTime  " << accessTime);
-                  purgeState.checkFile(np, cinfo.GetNDownloadedBytes(), accessTime);
-               }
-               else
-               {
-                  // cinfo file does not contain any known accesses, use stat.mtime instead.
-=======
             // std::cout << "Finish read dir.[" << new_path << "] Break loop.\n";
             break;
          }
@@ -415,7 +398,6 @@
          {
             XrdOssDF* dh = oss->newDir (uname);
             XrdOssDF* fh = oss->newFile(uname);
->>>>>>> 80ec171e
 
             if (fname_len > InfoExtLen && strncmp(&fname[fname_len - InfoExtLen], InfoExt, InfoExtLen) == 0)
             {
@@ -466,20 +448,11 @@
             }
             else if (dh->Opendir(new_path.c_str(), env) == XrdOssOK)
             {
-<<<<<<< HEAD
-               TRACE(Warning, "FillFileMapRecurse() can't open or read " << np << ", open exit status " << strerror(-open_rs)
-                                                                         << "; purging.");
-               XrdOss* oss = Cache::GetInstance().GetOss();
-               oss->Unlink(np.c_str());
-               np = np.substr(0, np.size() - strlen(XrdFileCache::Info::m_infoExtension));
-               oss->Unlink(np.c_str());
-=======
                if (m_dir_state) cd_down(fname, new_path);
 
                FillFileMapRecurse(dh, new_path);
 
                if (m_dir_state) cd_up(path);
->>>>>>> 80ec171e
             }
 
             delete dh; dh = 0;
