//----------------------------------------------------------------------------------
// Copyright (c) 2014 by Board of Trustees of the Leland Stanford, Jr., University
// Author: Alja Mrak-Tadel, Matevz Tadel
//----------------------------------------------------------------------------------
// XRootD is free software: you can redistribute it and/or modify
// it under the terms of the GNU Lesser General Public License as published by
// the Free Software Foundation, either version 3 of the License, or
// (at your option) any later version.
//
// XRootD is distributed in the hope that it will be useful,
// but WITHOUT ANY WARRANTY; without even the implied warranty of
// MERCHANTABILITY or FITNESS FOR A PARTICULAR PURPOSE.  See the
// GNU General Public License for more details.
//
// You should have received a copy of the GNU Lesser General Public License
// along with XRootD.  If not, see <http://www.gnu.org/licenses/>.
//----------------------------------------------------------------------------------


#include "XrdFileCacheFile.hh"
#include "XrdFileCacheIO.hh"
#include "XrdFileCacheTrace.hh"
#include <stdio.h>
#include <sstream>
#include <fcntl.h>
#include <assert.h>
#include "XrdCl/XrdClLog.hh"
#include "XrdCl/XrdClConstants.hh"
#include "XrdCl/XrdClFile.hh"
#include "XrdSys/XrdSysPthread.hh"
#include "XrdSys/XrdSysTimer.hh"
#include "XrdOss/XrdOss.hh"
#include "XrdOuc/XrdOucEnv.hh"
#include "XrdSfs/XrdSfsInterface.hh"
#include "XrdFileCache.hh"


using namespace XrdFileCache;

namespace
{

const int BLOCK_WRITE_MAX_ATTEMPTS = 4;

Cache* cache() { return &Cache::GetInstance(); }

}

const char *File::m_traceID = "File";

//------------------------------------------------------------------------------

File::File(const std::string& path, long long iOffset, long long iFileSize) :
   m_ref_cnt(0),
   m_is_open(false),
   m_in_shutdown(false),
   m_output(0),
   m_infoFile(0),
   m_cfi(Cache::GetInstance().GetTrace(), Cache::GetInstance().RefConfiguration().m_prefetch_max_blocks > 0),
   m_filename(path),
   m_offset(iOffset),
   m_fileSize(iFileSize),
   m_current_io(m_io_map.end()),
   m_ios_in_detach(0),
   m_non_flushed_cnt(0),
   m_in_sync(false),
   m_downloadCond(0),
   m_prefetchState(kOff),
   m_prefetchReadCnt(0),
   m_prefetchHitCnt(0),
   m_prefetchScore(1),
   m_detachTimeIsLogged(false)
{
}

File::~File()
{
   if (m_infoFile)
   {
      TRACEF(Debug, "File::~File() close info ");
      m_infoFile->Close();
      delete m_infoFile;
      m_infoFile = NULL;
   }

   if (m_output)
   {
      TRACEF(Debug, "File::~File() close output  ");
      m_output->Close();
      delete m_output;
      m_output = NULL;
   }

   TRACEF(Debug, "File::~File() ended, prefetch score = " <<  m_prefetchScore);
}

//------------------------------------------------------------------------------

<<<<<<< HEAD
File* File::FileOpen(const std::string &path, long long offset, long long fileSize)
{
   File *file = new File(path, offset, fileSize);
   if ( ! file->Open())
   {
      delete file;
      file = 0;
   }
   return file;
}

//------------------------------------------------------------------------------

void File::initiate_emergency_shutdown()
{
   // Called from Cache::UnlinkCommon() when the file is currently open.
   // CacheUnlink is also called on FSync error.
   //
   // From this point onward the file will not be written to, cinfo file will
   // not be updated, and all new read requests will return -ENOENT.
   //
   // File's entry in the Cache's active map is set to nullptr and will be
   // removed from there shortly, in any case, well before this File object
   // shuts down. So we do not communicate to Cache about our destruction when
   // it happens.

   {
      XrdSysCondVarHelper _lck(m_downloadCond);

      m_in_shutdown = true;

      if (m_prefetchState != kStopped && m_prefetchState != kComplete)
      {
         m_prefetchState = kStopped;
         cache()->DeRegisterPrefetchFile(this);
      }
   }
=======
Stats File::DeltaStatsFromLastCall()
{
   // Not locked, only used from Cache / Purge thread.

   Stats delta = m_last_stats;

   m_last_stats = m_stats.Clone();

   delta.DeltaToReference(m_last_stats);

   return delta;
>>>>>>> 80ec171e
}

//------------------------------------------------------------------------------

void File::BlockRemovedFromWriteQ(Block* b)
{
   TRACEF(Dump, "File::BlockRemovedFromWriteQ() block = " << (void*) b << " idx= " << b->m_offset/m_cfi.GetBufferSize());

   XrdSysCondVarHelper _lck(m_downloadCond);
   dec_ref_count(b);
}

void File::BlocksRemovedFromWriteQ(std::list<Block*>& blocks)
{
   TRACEF(Dump, "File::BlocksRemovedFromWriteQ() n_blocks = " << blocks.size());

   XrdSysCondVarHelper _lck(m_downloadCond);

   for (std::list<Block*>::iterator i = blocks.begin(); i != blocks.end(); ++i)
   {
      dec_ref_count(*i);
   }
}

//------------------------------------------------------------------------------

bool File::ioActive(IO *io)
{
   // Retruns true if delay is needed

   TRACEF(Debug, "File::ioActive start for io " << io);

   {
      XrdSysCondVarHelper _lck(m_downloadCond);

      if ( ! m_is_open)
      {
         TRACEF(Error, "ioActive for io " << io <<" called on a closed file. This should not happen.");
         return false;
      }

      IoMap_i mi = m_io_map.find(io);

      if (mi != m_io_map.end())
      {
         TRACE(Info, "ioActive for io " << io <<
                ", active_prefetches "       << mi->second.m_active_prefetches <<
                ", allow_prefetching "       << mi->second.m_allow_prefetching <<
                ", ioactive_false_reported " << mi->second.m_ioactive_false_reported <<
                ", ios_in_detach "           << m_ios_in_detach);
         TRACEF(Info,
                "\tio_map.size() "           << m_io_map.size() <<
                ", block_map.size() "        << m_block_map.size() << ", file");

         // It can happen that POSIX calls ioActive again after File already replied
         // false for a given IO.
         if (mi->second.m_ioactive_false_reported) return false;

         mi->second.m_allow_prefetching = false;

         // Check if any IO is still available for prfetching. If not, stop it.
         if (m_prefetchState == kOn || m_prefetchState == kHold)
         {
            if ( ! select_current_io_or_disable_prefetching(false) )
            {
               TRACEF(Debug, "ioActive stopping prefetching after io " << io << " retreat.");
            }
         }

         // On last IO, consider write queue blocks. Note, this also contains
         // blocks being prefetched.
         // For multiple IOs the ioActive queries can occur in order before
         // any of them are actually removed / detached.

         bool io_active_result;

         if (m_io_map.size() - m_ios_in_detach == 1)
         {
            io_active_result = ! m_block_map.empty();
         }
         else
         {
            io_active_result = mi->second.m_active_prefetches > 0;
         }

         if (io_active_result == false)
         {
            ++m_ios_in_detach;
            mi->second.m_ioactive_false_reported = true;
         }

         TRACEF(Info, "ioActive for io " << io << " returning " << io_active_result << ", file");

         return io_active_result;
      }
      else
      {
         TRACEF(Error, "ioActive io " << io <<" not found in IoMap. This should not happen.");
         return false;
      }
   }
}

//------------------------------------------------------------------------------

void File::RequestSyncOfDetachStats()
{
   XrdSysCondVarHelper _lck(m_downloadCond);
   m_detachTimeIsLogged = false;
}

bool File::FinalizeSyncBeforeExit()
{
   // Returns true if sync is required.
   // This method is called after corresponding IO is detached from PosixCache.

   XrdSysCondVarHelper _lck(m_downloadCond);
   if (m_is_open && ! m_in_shutdown)
   {
     if ( ! m_writes_during_sync.empty() || m_non_flushed_cnt > 0 || ! m_detachTimeIsLogged)
     {
       Stats loc_stats = m_stats.Clone();
       m_cfi.WriteIOStatDetach(loc_stats);
       m_detachTimeIsLogged = true;
       TRACEF(Debug, "File::FinalizeSyncBeforeExit requesting sync to write detach stats");
       return true;
     }
   }
   TRACEF(Debug, "File::FinalizeSyncBeforeExit sync not required");
   return false;
}

//------------------------------------------------------------------------------

void File::AddIO(IO *io)
{
   // Called from Cache::GetFile() when a new IO asks for the file.

   TRACEF(Debug, "File::AddIO() io = " << (void*)io);

   time_t now = time(0);

   m_downloadCond.Lock();

   IoMap_i mi = m_io_map.find(io);

   if (mi == m_io_map.end())
   {
      m_io_map.insert(std::make_pair(io, IODetails(now)));
      m_stats.IoAttach();

      if (m_prefetchState == kStopped)
      {
         m_prefetchState = kOn;
         cache()->RegisterPrefetchFile(this);
      }
   }
   else
   {
      TRACEF(Error, "File::AddIO() io = " << (void*)io << " already registered.");
   }

   m_downloadCond.UnLock();
}

//------------------------------------------------------------------------------

void File::RemoveIO(IO *io)
{
   // Called from Cache::ReleaseFile.

   TRACEF(Debug, "File::RemoveIO() io = " << (void*)io);

   time_t now = time(0);

   m_downloadCond.Lock();

   IoMap_i mi = m_io_map.find(io);

   if (mi != m_io_map.end())
   {
      if (mi == m_current_io)
      {
         ++m_current_io;
      }

      m_stats.IoDetach(now - mi->second.m_attach_time);
      m_io_map.erase(mi);
      --m_ios_in_detach;

      if (m_io_map.empty() && m_prefetchState != kStopped && m_prefetchState != kComplete)
      {
         TRACEF(Error, "File::RemoveIO() io = " << (void*)io << " Prefetching is not stopped/complete -- it should be by now.");
         m_prefetchState = kStopped;
         cache()->DeRegisterPrefetchFile(this);
      }
   }
   else
   {
      TRACEF(Error, "File::RemoveIO() io = " << (void*)io << " is NOT registered.");
   }

   m_downloadCond.UnLock();
}

//------------------------------------------------------------------------------

bool File::Open()
{
   // Sets errno accordingly.

   TRACEF(Dump, "File::Open() open file for disk cache");

   if (m_is_open)
   {
      TRACEF(Error, "File::Open() file is already opened.");
      return true;
   }

   const Configuration &conf = Cache::GetInstance().RefConfiguration();

   XrdOss     &myOss  = * Cache::GetInstance().GetOss();
   const char *myUser =   conf.m_username.c_str();
   XrdOucEnv   myEnv;
   struct stat data_stat, info_stat;

   std::string ifn = m_filename + Info::m_infoExtension;

   bool data_existed = (myOss.Stat(m_filename.c_str(), &data_stat) == XrdOssOK);
   bool info_existed = (myOss.Stat(ifn.c_str(),        &info_stat) == XrdOssOK);

   // Create the data file itself.
   char size_str[32]; sprintf(size_str, "%lld", m_fileSize);
   myEnv.Put("oss.asize",  size_str);
   myEnv.Put("oss.cgroup", conf.m_data_space.c_str());

   int res;

   if ((res = myOss.Create(myUser, m_filename.c_str(), 0600, myEnv, XRDOSS_mkpath)) != XrdOssOK)
   {
      TRACEF(Error, "File::Open() Create failed " << ERRNO_AND_ERRSTR(-res));
      errno = -res;
      return false;
   }

   m_output = myOss.newFile(myUser);
   if ((res = m_output->Open(m_filename.c_str(), O_RDWR, 0600, myEnv)) != XrdOssOK)
   {
      TRACEF(Error, "File::Open() Open failed " << ERRNO_AND_ERRSTR(-res));
      errno = -res;
      delete m_output; m_output = 0;
      return false;
   }

<<<<<<< HEAD
   // Create the info file.
=======
   // Create the info file
   std::string ifn = m_filename + Info::s_infoExtension;

   struct stat infoStat;
   bool fileExisted = (myOss.Stat(ifn.c_str(), &infoStat) == XrdOssOK);

>>>>>>> 80ec171e
   myEnv.Put("oss.asize", "64k"); // TODO: Calculate? Get it from configuration? Do not know length of access lists ...
   myEnv.Put("oss.cgroup", conf.m_meta_space.c_str());
   if ((res = myOss.Create(myUser, ifn.c_str(), 0600, myEnv, XRDOSS_mkpath)) != XrdOssOK)
   {
      TRACE(Error, "File::Open() Create failed for info file " << ifn << ERRNO_AND_ERRSTR(-res));
      errno = -res;
      m_output->Close(); delete m_output; m_output = 0;
      return false;
   }

   m_infoFile = myOss.newFile(myUser);
   if ((res = m_infoFile->Open(ifn.c_str(), O_RDWR, 0600, myEnv)) != XrdOssOK)
   {
      TRACEF(Error, "File::Open() Open failed for info file " << ifn  << ERRNO_AND_ERRSTR(-res));
      errno = -res;
      delete m_infoFile; m_infoFile = 0;
      m_output->Close(); delete m_output;   m_output   = 0;
      return false;
   }

   bool initialize_info_file = true;

   if (info_existed && m_cfi.Read(m_infoFile, ifn))
   {
      TRACEF(Debug, "Open - reading existing info file. (data_existed=" << data_existed  <<
             ", data_size_stat=" << (data_existed ? data_stat.st_size : -1ll) <<
             ", data_size_from_last_block=" << m_cfi.GetExpectedDataFileSize() << ")");

      // Check if data file exists and is of reasonable size.
      if (data_existed && data_stat.st_size >= m_cfi.GetExpectedDataFileSize())
      {
         initialize_info_file = false;
      }
      else
      {
         TRACEF(Warning, "Open - basic sanity checks on data file failed, resetting info file.");
         m_cfi.ResetAllAccessStats();
      }
   }
   if (initialize_info_file)
   {
      m_cfi.SetBufferSize(conf.m_bufferSize);
      m_cfi.SetFileSize(m_fileSize);
      m_cfi.Write(m_infoFile);
      m_infoFile->Fsync();
      int ss = (m_fileSize - 1)/m_cfi.GetBufferSize() + 1;
      TRACEF(Debug, "Creating new file info, data size = " <<  m_fileSize << " num blocks = "  << ss);
   }

   m_cfi.WriteIOStatAttach();
   m_downloadCond.Lock();
   m_is_open = true;
   m_prefetchState = (m_cfi.IsComplete()) ? kComplete : kStopped; // Will engage in AddIO().
   m_downloadCond.UnLock();

   return true;
}


//==============================================================================
// Read and helpers
//==============================================================================

bool File::overlap(int blk,            // block to query
                   long long blk_size, //
                   long long req_off,  // offset of user request
                   int req_size,       // size of user request
                   // output:
                   long long &off,     // offset in user buffer
                   long long &blk_off, // offset in block
                   long long &size)    // size to copy
{
   const long long beg     = blk * blk_size;
   const long long end     = beg + blk_size;
   const long long req_end = req_off + req_size;

   if (req_off < end && req_end > beg)
   {
      const long long ovlp_beg = std::max(beg, req_off);
      const long long ovlp_end = std::min(end, req_end);

      off     = ovlp_beg - req_off;
      blk_off = ovlp_beg - beg;
      size    = ovlp_end - ovlp_beg;

      assert(size <= blk_size);
      return true;
   }
   else
   {
      return false;
   }
}

//------------------------------------------------------------------------------

Block* File::PrepareBlockRequest(int i, IO *io, bool prefetch)
{
   // Must be called w/ block_map locked.
   // Checks on size etc should be done before.
   //
   // Reference count is 0 so increase it in calling function if you want to
   // catch the block while still in memory.

   const long long BS   = m_cfi.GetBufferSize();
   const int last_block = m_cfi.GetSizeInBits() - 1;

   long long off     = i * BS;
   long long this_bs = (i == last_block) ? m_fileSize - off : BS;

   // 1. Should blocks be reused to avoid recreation? There is block pool in Xrd
   // 2, Memalign to page size
   Block *b = new (std::nothrow) Block(this, io, off, this_bs, prefetch);

   if (b)
   {
      m_block_map[i] = b;

      // Actual Read request is issued in ProcessBlockRequests().
      TRACEF(Dump, "File::PrepareBlockRequest() " <<  i << " prefetch " <<  prefetch << " address " << (void*) b);

      if (m_prefetchState == kOn && (int) m_block_map.size() >= Cache::GetInstance().RefConfiguration().m_prefetch_max_blocks)
      {
         m_prefetchState = kHold;
         cache()->DeRegisterPrefetchFile(this);
      }
   }

   return b;
}

void File::ProcessBlockRequest(Block *b, bool prefetch)
{
   // This *must not* be called with block_map locked.

  BlockResponseHandler* oucCB = new BlockResponseHandler(b, prefetch);
  b->get_io()->GetInput()->Read(*oucCB, b->get_buff(), b->get_offset(), b->get_size());
}

void File::ProcessBlockRequests(BlockList_t& blks, bool prefetch)
{
   // This *must not* be called with block_map locked.

   for (BlockList_i bi = blks.begin(); bi != blks.end(); ++bi)
   {
      Block *b = *bi;
      BlockResponseHandler* oucCB = new BlockResponseHandler(b, prefetch);
      b->get_io()->GetInput()->Read(*oucCB, b->get_buff(), b->get_offset(), b->get_size());
   }
}

//------------------------------------------------------------------------------

int File::RequestBlocksDirect(IO *io, DirectResponseHandler *handler, IntList_t& blocks,
                              char* req_buf, long long req_off, long long req_size)
{
   const long long BS = m_cfi.GetBufferSize();

   // TODO Use readv to load more at the same time.

   long long total = 0;

   for (IntList_i ii = blocks.begin(); ii != blocks.end(); ++ii)
   {
      // overlap and request
      long long off;     // offset in user buffer
      long long blk_off; // offset in block
      long long size;    // size to copy

      overlap(*ii, BS, req_off, req_size, off, blk_off, size);

      io->GetInput()->Read( *handler, req_buf + off, *ii * BS + blk_off, size);
      TRACEF(Dump, "RequestBlockDirect success, idx = " <<  *ii << " size = " <<  size);

      total += size;
   }

   return total;
}

//------------------------------------------------------------------------------

int File::ReadBlocksFromDisk(std::list<int>& blocks,
                             char* req_buf, long long req_off, long long req_size)
{
   TRACEF(Dump, "File::ReadBlocksFromDisk " <<  blocks.size());
   const long long BS = m_cfi.GetBufferSize();

   long long total = 0;

   // Coalesce adjacent reads.

   for (IntList_i ii = blocks.begin(); ii != blocks.end(); ++ii)
   {
      // overlap and read
      long long off;     // offset in user buffer
      long long blk_off; // offset in block
      long long size;    // size to copy

      overlap(*ii, BS, req_off, req_size, off, blk_off, size);

      long long rs = m_output->Read(req_buf + off, *ii * BS + blk_off -m_offset, size);
      TRACEF(Dump, "File::ReadBlocksFromDisk block idx = " <<  *ii << " size= " << size);

      if (rs < 0)
      {
         TRACEF(Error, "File::ReadBlocksFromDisk neg retval = " <<  rs << " idx = " << *ii );
         return rs;
      }

      if (rs != size)
      {
         TRACEF(Error, "File::ReadBlocksFromDisk incomplete size = " <<  rs << " idx = " << *ii);
         return -EIO;
      }

      total += rs;
   }

   return total;
}

//------------------------------------------------------------------------------

int File::Read(IO *io, char* iUserBuff, long long iUserOff, int iUserSize)
{
   const long long BS = m_cfi.GetBufferSize();

   Stats loc_stats;

   BlockList_t blks;

   const int idx_first = iUserOff / BS;
   const int idx_last  = (iUserOff + iUserSize - 1) / BS;

   BlockList_t blks_to_request, blks_to_process, blks_processed;
   IntList_t   blks_on_disk,    blks_direct;

   // lock
   // loop over reqired blocks:
   //   - if on disk, ok;
   //   - if in ram or incoming, inc ref-count
   //   - if not available, request and inc ref count before requesting the
   //     hell and more (esp. for sparse readvs).
   //     assess if passing the req to client is actually better.
   // unlock

   m_downloadCond.Lock();

<<<<<<< HEAD
   if ( ! m_is_open)
   {
      m_downloadCond.UnLock();
      TRACEF(Error, "File::Read file is not open");
      return io->GetInput()->Read(iUserBuff, iUserOff, iUserSize);
   }
   if (m_in_shutdown)
   {
      m_downloadCond.UnLock();
      return -ENOENT;
   }
=======
   const int idx_first = iUserOff / BS;
   const int idx_last  = (iUserOff + iUserSize - 1) / BS;

   BlockSet_t  requested_blocks;
   BlockList_t blks_to_request, blks_to_process, blks_processed;
   IntList_t   blks_on_disk,    blks_direct;
>>>>>>> 80ec171e

   for (int block_idx = idx_first; block_idx <= idx_last; ++block_idx)
   {
      TRACEF(Dump, "File::Read() idx " << block_idx);
      BlockMap_i bi = m_block_map.find(block_idx);

      // In RAM or incoming?
      if (bi != m_block_map.end())
      {
         inc_ref_count(bi->second);
         TRACEF(Dump, "File::Read() " << (void*) iUserBuff << "inc_ref_count for existing block " << bi->second << " idx = " <<  block_idx);
         blks_to_process.push_front(bi->second);
      }
      // On disk?
      else if (m_cfi.TestBitWritten(offsetIdx(block_idx)))
      {
         TRACEF(Dump, "File::Read() read from disk " <<  (void*)iUserBuff << " idx = " << block_idx);
         blks_on_disk.push_back(block_idx);
      }
      // Then we have to get it ...
      else
      {
         // Is there room for one more RAM Block?
         Block *b;
         if (cache()->RequestRAMBlock() && (b = PrepareBlockRequest(block_idx, io, false)) != 0)
         {
            TRACEF(Dump, "File::Read() inc_ref_count new " <<  (void*)iUserBuff << " idx = " << block_idx);
            inc_ref_count(b);
            blks_to_process.push_back(b);
            blks_to_request.push_back(b);
            requested_blocks.insert(b);
         }
         // Nope ... read this directly without caching.
         else
         {
            TRACEF(Dump, "File::Read() direct block " << block_idx);
            blks_direct.push_back(block_idx);
         }
      }
   }

   m_downloadCond.UnLock();

   ProcessBlockRequests(blks_to_request, false);

   long long bytes_read = 0;
   int       error_cond = 0; // to be set to -errno

   // First, send out any direct requests.
   // TODO Could send them all out in a single vector read.
   DirectResponseHandler *direct_handler = 0;
   int direct_size = 0;

   if ( ! blks_direct.empty())
   {
      direct_handler = new DirectResponseHandler(blks_direct.size());

      direct_size = RequestBlocksDirect(io, direct_handler, blks_direct, iUserBuff, iUserOff, iUserSize);

      TRACEF(Dump, "File::Read() direct read requests sent out, size = " << direct_size);
   }

   // Second, read blocks from disk.
   if ( ! blks_on_disk.empty() && bytes_read >= 0)
   {
      int rc = ReadBlocksFromDisk(blks_on_disk, iUserBuff, iUserOff, iUserSize);
      TRACEF(Dump, "File::Read() " << (void*)iUserBuff <<" from disk finished size = " << rc);
      if (rc >= 0)
      {
         bytes_read += rc;
         loc_stats.m_BytesHit += rc;
      }
      else
      {
         error_cond = rc;
         TRACEF(Error, "File::Read() failed read from disk");
      }
   }

   // Third, loop over blocks that are available or incoming
   int prefetchHitsRam = 0;
   while ( ! blks_to_process.empty())
   {
      BlockList_t finished;
      BlockList_t to_reissue;
      {
         XrdSysCondVarHelper _lck(m_downloadCond);

         BlockList_i bi = blks_to_process.begin();
         while (bi != blks_to_process.end())
         {
            if ((*bi)->is_failed() && (*bi)->get_io() != io)
            {
               TRACEF(Info, "File::Read() requested block " << (void*)(*bi) << " failed with another io " <<
                      (*bi)->get_io() << " - reissuing request with my io " << io);

               (*bi)->reset_error_and_set_io(io);
               to_reissue.push_back(*bi);
               ++bi;
            }
            else if ((*bi)->is_finished())
            {
               TRACEF(Dump, "File::Read() requested block finished " << (void*)(*bi) << ", is_failed()=" << (*bi)->is_failed());
               finished.push_back(*bi);
               BlockList_i bj = bi++;
               blks_to_process.erase(bj);
            }
            else
            {
               ++bi;
            }
         }

         if (finished.empty() && to_reissue.empty())
         {
            m_downloadCond.Wait();
            continue;
         }
      }

      ProcessBlockRequests(to_reissue, false);
      to_reissue.clear();

      BlockList_i bi = finished.begin();
      while (bi != finished.end())
      {
         if ((*bi)->is_ok())
         {
            long long user_off;     // offset in user buffer
            long long off_in_block; // offset in block
            long long size_to_copy; // size to copy

            overlap((*bi)->m_offset/BS, BS, iUserOff, iUserSize, user_off, off_in_block, size_to_copy);

            TRACEF(Dump, "File::Read() ub=" << (void*)iUserBuff  << " from finished block " << (*bi)->m_offset/BS << " size " << size_to_copy);
            memcpy(&iUserBuff[user_off], &((*bi)->m_buff[off_in_block]), size_to_copy);
            bytes_read += size_to_copy;

            if (requested_blocks.find(*bi) == requested_blocks.end())
               loc_stats.m_BytesHit    += size_to_copy;
            else
               loc_stats.m_BytesMissed += size_to_copy;

            if ((*bi)->m_prefetch)
               prefetchHitsRam++;
         }
         else
         {
            // It has failed ... report only the first error.
            if ( ! error_cond)
            {
               error_cond = (*bi)->m_errno;
               TRACEF(Error, "File::Read() io " << io << ", block "<< (*bi)->m_offset/BS <<
                      " finished with error " << -error_cond << " " << strerror(-error_cond));
            }
         }
         ++bi;
      }

      std::copy(finished.begin(), finished.end(), std::back_inserter(blks_processed));
      finished.clear();
   }

   // Fourth, make sure all direct requests have arrived.
   // This can not be skipped as responses write into request memory buffers.
   if (direct_handler != 0)
   {
      TRACEF(Dump, "File::Read() waiting for direct requests ");

      XrdSysCondVarHelper _lck(direct_handler->m_cond);

      while (direct_handler->m_to_wait > 0)
      {
         direct_handler->m_cond.Wait();
      }

      if (direct_handler->m_errno == 0)
      {
         bytes_read += direct_size;
         loc_stats.m_BytesBypassed += direct_size;
      }
      else
      {
         // Set error and report only if this is the first error in this read.
         if ( ! error_cond)
         {
            error_cond = direct_handler->m_errno;
            TRACEF(Error, "File::Read(), direct read finished with error " << -error_cond << " " << strerror(-error_cond));
         }
      }

      delete direct_handler;
   }
   assert(iUserSize >= bytes_read);

   // Last, stamp and release blocks, release file.
   {
      XrdSysCondVarHelper _lck(m_downloadCond);

      // blks_to_process can be non-empty, if we're exiting with an error.
      std::copy(blks_to_process.begin(), blks_to_process.end(), std::back_inserter(blks_processed));

      for (BlockList_i bi = blks_processed.begin(); bi != blks_processed.end(); ++bi)
      {
         TRACEF(Dump, "File::Read() dec_ref_count " << (void*)(*bi) << " idx = " << (int)((*bi)->m_offset/BufferSize()));
         dec_ref_count(*bi);
      }

      // update prefetch score
      m_prefetchHitCnt += prefetchHitsRam;
      for (IntList_i d = blks_on_disk.begin(); d !=  blks_on_disk.end(); ++d)
      {
         if (m_cfi.TestBitPrefetch(offsetIdx(*d)))
            m_prefetchHitCnt++;
      }
      m_prefetchScore = float(m_prefetchHitCnt)/m_prefetchReadCnt;
   }

   m_stats.AddReadStats(loc_stats);

   return error_cond ? error_cond : bytes_read;
}

//------------------------------------------------------------------------------

void File::WriteBlockToDisk(Block* b)
{
   // write block buffer into disk file
   long long   offset = b->m_offset - m_offset;
   long long   size   = (offset + m_cfi.GetBufferSize()) > m_fileSize ? (m_fileSize - offset) : m_cfi.GetBufferSize();
   const char *buff   = &b->m_buff[0];

   ssize_t retval = m_output->Write(buff, offset, size);

   if (retval < size)
   {
      if (retval < 0)
      {
         GetLog()->Emsg("File::WriteToDisk()", -retval, "write block to disk", GetLocalPath().c_str());
      }
      else
      {
         TRACEF(Error, "File::WriteToDisk() incomplete block write ret=" << retval << " (should be " << size << ")");
      }

      XrdSysCondVarHelper _lck(m_downloadCond);

      dec_ref_count(b);

      return;
   }

   const int blk_idx =  (b->m_offset - m_offset) / m_cfi.GetBufferSize();

   // Set written bit.
   TRACEF(Dump, "File::WriteToDisk() success set bit for block " <<  b->m_offset << " size=" <<  size);

   bool schedule_sync = false;
   {
      XrdSysCondVarHelper _lck(m_downloadCond);

      m_cfi.SetBitWritten(blk_idx);

      if (b->m_prefetch)
         m_cfi.SetBitPrefetch(blk_idx);

      dec_ref_count(b);

      // Set synced bit or stash block index if in actual sync.
      // Synced state is only written out to cinfo file when data file is synced.
      if (m_in_sync)
      {
         m_writes_during_sync.push_back(blk_idx);
      }
      else
      {
         m_cfi.SetBitSynced(blk_idx);
         ++m_non_flushed_cnt;
         if (m_non_flushed_cnt >= Cache::GetInstance().RefConfiguration().m_flushCnt &&
             ! m_in_shutdown)
         {
            schedule_sync     = true;
            m_in_sync         = true;
            m_non_flushed_cnt = 0;
         }
      }
   }

   if (schedule_sync)
   {
      cache()->ScheduleFileSync(this);
   }
}

//------------------------------------------------------------------------------

void File::Sync()
{
   TRACEF(Dump, "File::Sync()");

   int ret     = m_output->Fsync();
   bool errorp = false;
   if (ret == XrdOssOK)
   {
      Stats loc_stats = m_stats.Clone();
      m_cfi.WriteIOStat(loc_stats);
      m_cfi.Write(m_infoFile);
      int cret = m_infoFile->Fsync();
      if (cret != XrdOssOK)
      {
         TRACEF(Error, "File::Sync cinfo file sync error " << cret);
         errorp = true;
      }
   }
   else
   {
      TRACEF(Error, "File::Sync data file sync error " << ret << ", cinfo file has not been updated");
      errorp = true;
   }

   if (errorp)
   {
      TRACEF(Error, "File::Sync failed, unlinking local files and initiating shutdown of File object");

      Cache::GetInstance().Unlink(m_filename.c_str());

      XrdSysCondVarHelper _lck(&m_downloadCond);

      m_writes_during_sync.clear();
      m_in_sync = false;

      return;
   }

   int written_while_in_sync;
   {
      XrdSysCondVarHelper _lck(&m_downloadCond);
      for (std::vector<int>::iterator i = m_writes_during_sync.begin(); i != m_writes_during_sync.end(); ++i)
      {
         m_cfi.SetBitSynced(*i);
      }
      written_while_in_sync = m_non_flushed_cnt = (int) m_writes_during_sync.size();
      m_writes_during_sync.clear();
      m_in_sync = false;
   }
   TRACEF(Dump, "File::Sync "<< written_while_in_sync  << " blocks written during sync");
}

//------------------------------------------------------------------------------

void File::inc_ref_count(Block* b)
{
   // Method always called under lock.
   b->m_refcnt++;
   TRACEF(Dump, "File::inc_ref_count " << b << " refcnt  " << b->m_refcnt);
}

//------------------------------------------------------------------------------

void File::dec_ref_count(Block* b)
{
   // Method always called under lock.
   b->m_refcnt--;
   assert(b->m_refcnt >= 0);

   // File::Read() can decrease ref count before waiting for the block in case
   // of an error. Prefetch starts with refcnt 0.
   if (b->m_refcnt == 0 && b->is_finished())
   {
      free_block(b);
   }
}

void File::free_block(Block* b)
{
   // Method always called under lock.
   int i = b->m_offset / BufferSize();
   TRACEF(Dump, "File::free_block block " << b << "  idx =  " <<  i);
   size_t ret = m_block_map.erase(i);
   if (ret != 1)
   {
      // assert might be a better option than a warning
      TRACEF(Error, "File::free_block did not erase " <<  i  << " from map");
   }
   else
   {
      delete b;
      cache()->RAMBlockReleased();
   }

   if (m_prefetchState == kHold && (int) m_block_map.size() < Cache::GetInstance().RefConfiguration().m_prefetch_max_blocks)
   {
      m_prefetchState = kOn;
      cache()->RegisterPrefetchFile(this);
   }
}

//------------------------------------------------------------------------------

bool File::select_current_io_or_disable_prefetching(bool skip_current)
{
   // Method always called under lock. It also expects prefetch to be active.

   int  io_size = (int) m_io_map.size();
   bool io_ok   = false;

   if (io_size == 1)
   {
      io_ok = m_io_map.begin()->second.m_allow_prefetching;
      if (io_ok)
      {
         m_current_io = m_io_map.begin();
      }
   }
   else if (io_size > 1)
   {
      IoMap_i mi = m_current_io;
      if (skip_current && mi != m_io_map.end()) ++mi;

      for (int i = 0; i < io_size; ++i)
      {
         if (mi == m_io_map.end()) mi = m_io_map.begin();

         if (mi->second.m_allow_prefetching)
         {
            m_current_io = mi;
            io_ok = true;
            break;
         }
         ++mi;
      }
   }

   if ( ! io_ok)
   {
      m_current_io    = m_io_map.end();
      m_prefetchState = kStopped;
      cache()->DeRegisterPrefetchFile(this);
   }

   return io_ok;
}

//------------------------------------------------------------------------------

void File::ProcessBlockResponse(BlockResponseHandler* brh, int res)
{
   XrdSysCondVarHelper _lck(m_downloadCond);

   Block *b = brh->m_block;

   TRACEF(Dump, "File::ProcessBlockResponse " << (void*)b << "  " << b->m_offset/BufferSize());

   // Deregister block from IO's prefetch count, if needed.
   if (brh->m_for_prefetch)
   {
      IoMap_i mi = m_io_map.find(b->get_io());
      if (mi != m_io_map.end())
      {
         --mi->second.m_active_prefetches;

         // If failed and IO is still prefetching -- disable prefetching on this IO.
         if (res < 0 && mi->second.m_allow_prefetching)
         {
            TRACEF(Debug, "File::ProcessBlockResponse after failed prefetch on io " << b->get_io() << " disabling prefetching on this io.");
            mi->second.m_allow_prefetching = false;

            // Check if any IO is still available for prfetching. If not, stop it.
            if (m_prefetchState == kOn || m_prefetchState == kHold)
            {
               if ( ! select_current_io_or_disable_prefetching(false) )
               {
                  TRACEF(Debug, "ProcessBlockResponse stopping prefetching after io " <<  b->get_io() << " marked as bad.");
               }
            }
         }

         // If failed with no subscribers -- remove the block now.
         if (res < 0 && b->m_refcnt == 0)
         {
            free_block(b);
         }
      }
      else
      {
         TRACEF(Error, "File::ProcessBlockResponse io " << b->get_io() << " not found in IoMap.");
      }
   }

   if (res >= 0)
   {
      b->set_downloaded();
      // Increase ref-count for the writer.
      TRACEF(Dump, "File::ProcessBlockResponse inc_ref_count " <<  (int)(b->m_offset/BufferSize()));
<<<<<<< HEAD
      if ( ! m_in_shutdown)
      {
         inc_ref_count(b);
         cache()->AddWriteTask(b, true);
      }
=======
      inc_ref_count(b);

      m_stats.AddBytesWritten(b->get_size());

      cache()->AddWriteTask(b, true);
>>>>>>> 80ec171e
   }
   else
   {
      TRACEF(Error, "File::ProcessBlockResponse block " << b << "  " << (int)(b->m_offset/BufferSize()) << " error=" << res);

      b->set_error(res);
   }

   m_downloadCond.Broadcast();
}

long long File::BufferSize()
{
   return m_cfi.GetBufferSize();
}

//------------------------------------------------------------------------------

const char* File::lPath() const
{
   return m_filename.c_str();
}

//------------------------------------------------------------------------------

int File::offsetIdx(int iIdx)
{
   return iIdx - m_offset/m_cfi.GetBufferSize();
}


//------------------------------------------------------------------------------

void File::Prefetch()
{
   // Check that block is not on disk and not in RAM.
   // TODO: Could prefetch several blocks at once!
   //       blks_max could be an argument

   BlockList_t blks;

   TRACEF(Dump, "File::Prefetch enter to check download status");
   {
      XrdSysCondVarHelper _lck(m_downloadCond);

      if (m_prefetchState != kOn)
      {
         return;
      }

      if ( ! select_current_io_or_disable_prefetching(true) )
      {
         TRACEF(Error, "File::Prefetch no available IO object found, prefetching stopped. This should not happen, i.e., prefetching should be stopped before.");
         return;
      }

      // Select block(s) to fetch.
      for (int f = 0; f < m_cfi.GetSizeInBits(); ++f)
      {
         if ( ! m_cfi.TestBitWritten(f))
         {
            int f_act = f + m_offset / m_cfi.GetBufferSize();

            BlockMap_i bi = m_block_map.find(f_act);
            if (bi == m_block_map.end())
            {
               TRACEF(Dump, "File::Prefetch take block " << f_act);
               cache()->RequestRAMBlock();
               blks.push_back( PrepareBlockRequest(f_act, m_current_io->first, true) );
               m_prefetchReadCnt++;
               m_prefetchScore = float(m_prefetchHitCnt)/m_prefetchReadCnt;
               break;
            }
         }
      }

      if (blks.empty())
      {
         TRACEF(Debug, "File::Prefetch file is complete, stopping prefetch.");
         m_prefetchState = kComplete;
         cache()->DeRegisterPrefetchFile(this);
      }
      else
      {
         m_current_io->second.m_active_prefetches += (int) blks.size();
      }
   }

   if ( ! blks.empty())
   {
      ProcessBlockRequests(blks, true);
   }
}


//------------------------------------------------------------------------------

float File::GetPrefetchScore() const
{
   return m_prefetchScore;
}

XrdSysError* File::GetLog()
{
   return Cache::GetInstance().GetLog();
}

XrdSysTrace* File::GetTrace()
{
   return Cache::GetInstance().GetTrace();
}

//==============================================================================
//=======================    RESPONSE HANDLERS    ==============================
//==============================================================================

void BlockResponseHandler::Done(int res)
{
   m_block->m_file->ProcessBlockResponse(this, res);

   delete this;
}

//------------------------------------------------------------------------------

void DirectResponseHandler::Done(int res)
{
   XrdSysCondVarHelper _lck(m_cond);

   --m_to_wait;

   if (res < 0)
   {
      m_errno = res;
   }

   if (m_to_wait == 0)
   {
      m_cond.Signal();
   }
}<|MERGE_RESOLUTION|>--- conflicted
+++ resolved
@@ -96,7 +96,6 @@
 
 //------------------------------------------------------------------------------
 
-<<<<<<< HEAD
 File* File::FileOpen(const std::string &path, long long offset, long long fileSize)
 {
    File *file = new File(path, offset, fileSize);
@@ -134,7 +133,10 @@
          cache()->DeRegisterPrefetchFile(this);
       }
    }
-=======
+}
+
+//------------------------------------------------------------------------------
+
 Stats File::DeltaStatsFromLastCall()
 {
    // Not locked, only used from Cache / Purge thread.
@@ -146,7 +148,6 @@
    delta.DeltaToReference(m_last_stats);
 
    return delta;
->>>>>>> 80ec171e
 }
 
 //------------------------------------------------------------------------------
@@ -401,16 +402,6 @@
       return false;
    }
 
-<<<<<<< HEAD
-   // Create the info file.
-=======
-   // Create the info file
-   std::string ifn = m_filename + Info::s_infoExtension;
-
-   struct stat infoStat;
-   bool fileExisted = (myOss.Stat(ifn.c_str(), &infoStat) == XrdOssOK);
-
->>>>>>> 80ec171e
    myEnv.Put("oss.asize", "64k"); // TODO: Calculate? Get it from configuration? Do not know length of access lists ...
    myEnv.Put("oss.cgroup", conf.m_meta_space.c_str());
    if ((res = myOss.Create(myUser, ifn.c_str(), 0600, myEnv, XRDOSS_mkpath)) != XrdOssOK)
@@ -660,7 +651,6 @@
 
    m_downloadCond.Lock();
 
-<<<<<<< HEAD
    if ( ! m_is_open)
    {
       m_downloadCond.UnLock();
@@ -672,14 +662,6 @@
       m_downloadCond.UnLock();
       return -ENOENT;
    }
-=======
-   const int idx_first = iUserOff / BS;
-   const int idx_last  = (iUserOff + iUserSize - 1) / BS;
-
-   BlockSet_t  requested_blocks;
-   BlockList_t blks_to_request, blks_to_process, blks_processed;
-   IntList_t   blks_on_disk,    blks_direct;
->>>>>>> 80ec171e
 
    for (int block_idx = idx_first; block_idx <= idx_last; ++block_idx)
    {
@@ -1174,19 +1156,12 @@
       b->set_downloaded();
       // Increase ref-count for the writer.
       TRACEF(Dump, "File::ProcessBlockResponse inc_ref_count " <<  (int)(b->m_offset/BufferSize()));
-<<<<<<< HEAD
       if ( ! m_in_shutdown)
       {
          inc_ref_count(b);
+         m_stats.AddBytesWritten(b->get_size());
          cache()->AddWriteTask(b, true);
       }
-=======
-      inc_ref_count(b);
-
-      m_stats.AddBytesWritten(b->get_size());
-
-      cache()->AddWriteTask(b, true);
->>>>>>> 80ec171e
    }
    else
    {
