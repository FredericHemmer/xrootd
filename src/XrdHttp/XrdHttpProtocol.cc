//------------------------------------------------------------------------------
// This file is part of XrdHTTP: A pragmatic implementation of the
// HTTP/WebDAV protocol for the Xrootd framework
//
// Copyright (c) 2013 by European Organization for Nuclear Research (CERN)
// Author: Fabrizio Furano <furano@cern.ch>
// File Date: Nov 2012
//------------------------------------------------------------------------------
// XRootD is free software: you can redistribute it and/or modify
// it under the terms of the GNU Lesser General Public License as published by
// the Free Software Foundation, either version 3 of the License, or
// (at your option) any later version.
//
// XRootD is distributed in the hope that it will be useful,
// but WITHOUT ANY WARRANTY; without even the implied warranty of
// MERCHANTABILITY or FITNESS FOR A PARTICULAR PURPOSE.  See the
// GNU General Public License for more details.
//
// You should have received a copy of the GNU Lesser General Public License
// along with XRootD.  If not, see <http://www.gnu.org/licenses/>.
//------------------------------------------------------------------------------


#include "XrdVersion.hh"

#include "Xrd/XrdBuffer.hh"
#include "Xrd/XrdLink.hh"
#include "XProtocol/XProtocol.hh"
#include "XrdOuc/XrdOucStream.hh"
#include "XrdOuc/XrdOucEnv.hh"
#include "XrdOuc/XrdOucGMap.hh"
#include "XrdSys/XrdSysTimer.hh"
#include "XrdOuc/XrdOucPinLoader.hh"

#include "XrdHttpTrace.hh"
#include "XrdHttpProtocol.hh"
//#include "XrdXrootd/XrdXrootdStats.hh"

#include <sys/stat.h>
#include "XrdHttpUtils.hh"
#include "XrdHttpSecXtractor.hh"


#include <openssl/err.h>
#include <openssl/ssl.h>
#include <vector>
#include <arpa/inet.h>

#define XRHTTP_TK_GRACETIME     600



/******************************************************************************/
/*                               G l o b a l s                                */
/******************************************************************************/



//
// Static stuff
//

int XrdHttpProtocol::hailWait = 0;
int XrdHttpProtocol::readWait = 0;
int XrdHttpProtocol::Port = 1094;
char *XrdHttpProtocol::Port_str = 0;
char *XrdHttpProtocol::Addr_str = 0;
int XrdHttpProtocol::Window = 0;

//XrdXrootdStats *XrdHttpProtocol::SI = 0;
char *XrdHttpProtocol::sslcert = 0;
char *XrdHttpProtocol::sslkey = 0;
char *XrdHttpProtocol::sslcadir = 0;
char *XrdHttpProtocol::listredir = 0;
bool XrdHttpProtocol::listdeny = false;
bool XrdHttpProtocol::embeddedstatic = true;
char *XrdHttpProtocol::staticredir = 0;
XrdOucHash<XrdHttpProtocol::StaticPreloadInfo> *XrdHttpProtocol::staticpreload = 0;

kXR_int32 XrdHttpProtocol::myRole = kXR_isManager;
bool XrdHttpProtocol::selfhttps2http = false;
bool XrdHttpProtocol::isdesthttps = false;
char *XrdHttpProtocol::sslcafile = 0;
char *XrdHttpProtocol::secretkey = 0;

char *XrdHttpProtocol::gridmap = 0;
XrdOucGMap *XrdHttpProtocol::servGMap = 0;  // Grid mapping service

int XrdHttpProtocol::sslverifydepth = 9;
SSL_CTX *XrdHttpProtocol::sslctx = 0;
BIO *XrdHttpProtocol::sslbio_err = 0;
XrdCryptoFactory *XrdHttpProtocol::myCryptoFactory = 0;
XrdHttpSecXtractor *XrdHttpProtocol::secxtractor = 0;

static const unsigned char *s_server_session_id_context = (const unsigned char *) "XrdHTTPSessionCtx";
static int s_server_session_id_context_len = 18;

XrdScheduler *XrdHttpProtocol::Sched = 0; // System scheduler
XrdBuffManager *XrdHttpProtocol::BPool = 0; // Buffer manager
XrdSysError XrdHttpProtocol::eDest = 0; // Error message handler
XrdSecService *XrdHttpProtocol::CIA = 0; // Authentication Server


/******************************************************************************/
/*            P r o t o c o l   M a n a g e m e n t   S t a c k s             */
/******************************************************************************/

XrdObjectQ<XrdHttpProtocol>
XrdHttpProtocol::ProtStack("ProtStack",
        "xrootd protocol anchor");

/******************************************************************************/
/*                       P r o t o c o l   L o a d e r                        */
/*                        X r d g e t P r o t o c o l                         */
/******************************************************************************/

// This protocol can live in a shared library. The interface below is used by
// the protocol driver to obtain a copy of the protocol object that can be used
// to decide whether or not a link is talking a particular protocol.
//
XrdVERSIONINFO(XrdgetProtocol, xrdhttp);

extern "C" {

  XrdProtocol *XrdgetProtocol(const char *pname, char *parms,
          XrdProtocol_Config *pi) {
    XrdProtocol *pp = 0;
    const char *txt = "completed.";

    // Put up the banner
    //
    pi->eDest->Say("Copr. 2012 CERN IT, an HTTP implementation for the XROOTD framework.");
    pi->eDest->Say("++++++ HTTP protocol initialization started.");

    // Return the protocol object to be used if static init succeeds
    //
    if (XrdHttpProtocol::Configure(parms, pi))
      pp = (XrdProtocol *)new XrdHttpProtocol(false);
    else txt = "failed.";
    pi->eDest->Say("------ HTTP protocol initialization ", txt);
    return pp;
  }
}

/******************************************************************************/
/*                                                                            */
/*           P r o t o c o l   P o r t   D e t e r m i n a t i o n            */
/*                    X r d g e t P r o t o c o l P o r t                     */
/******************************************************************************/

// This function is called early on to determine the port we need to use. The
// default is ostensibly 1094 but can be overidden; which we allow.
//
XrdVERSIONINFO(XrdgetProtocolPort, xrdhttp);

extern "C" {

  int XrdgetProtocolPort(const char *pname, char *parms, XrdProtocol_Config *pi) {

    // Figure out what port number we should return. In practice only one port
    // number is allowed. However, we could potentially have a clustered port
    // and several unclustered ports. So, we let this practicality slide.
    //
    if (pi->Port < 0) return 1094;
    return pi->Port;
  }
}

/******************************************************************************/
/*               X r d H T T P P r o t o c o l   C l a s s                    */
/******************************************************************************/
/******************************************************************************/
/*                           C o n s t r u c t o r                            */

/******************************************************************************/

XrdHttpProtocol::XrdHttpProtocol(bool imhttps)
: XrdProtocol("HTTP protocol handler"), ProtLink(this),
SecEntity(""), CurrentReq(this) {
  myBuff = 0;
  Reset();
  ishttps = imhttps;

}

/******************************************************************************/
/*                   A s s i g n m e n t   O p e r a t o r                    */

/******************************************************************************/

XrdHttpProtocol XrdHttpProtocol::operator =(const XrdHttpProtocol &rhs) {

  return *this;
}

/******************************************************************************/
/*                                 M a t c h                                  */
/******************************************************************************/

#define TRACELINK lp

XrdProtocol *XrdHttpProtocol::Match(XrdLink *lp) {
  char mybuf[16], mybuf2[1024];
  XrdHttpProtocol *hp;
  int dlen;
  bool myishttps = false;

  // Peek at the first 20 bytes of data
  //
  if ((dlen = lp->Peek(mybuf, (int) sizeof (mybuf), hailWait)) < (int) sizeof (mybuf)) {
    if (dlen <= 0) lp->setEtext("handshake not received");
    return (XrdProtocol *) 0;
  }
  mybuf[dlen - 1] = '\0';

  // Trace the data
  //

  TRACEI(DEBUG, "received dlen: " << dlen);
  //TRACEI(REQ, "received buf: " << mybuf);
  mybuf2[0] = '\0';
  for (int i = 0; i < dlen; i++) {
    char mybuf3[16];
    sprintf(mybuf3, "%.02d ", mybuf[i]);
    strcat(mybuf2, mybuf3);

  }
  TRACEI(DEBUG, "received dump: " << mybuf2);

  // Decide if it looks http or not. For now we are happy if all the received characters are alphanumeric
  bool ismine = true;
  for (int i = 0; i < dlen - 1; i++)
    if (!isprint(mybuf[i]) && (mybuf[i] != '\r') && (mybuf[i] != '\n')) {
      ismine = false;
      TRACEI(DEBUG, "This does not look like http at pos " << i);
      break;
    }

  // If it does not look http then look if it looks like https
  if ((!ismine) && (dlen >= 4)) {
    char check[4] = {00, 00, 00, 00};
    if (memcmp(mybuf, check, 4)) {

      if (sslcert) {
        ismine = true;
        myishttps = true;
        TRACEI(DEBUG, "This may look like https");
      } else {
        TRACEI(ALL, "This may look like https, but https is not configured");
      }

    }
  }

  if (!ismine) {
    TRACEI(DEBUG, "This does not look like https. Protocol not matched.");
    return (XrdProtocol *) 0;
  }

  // It does look http or https...
  // Get a protocol object off the stack (if none, allocate a new one)
  //

  TRACEI(REQ, "Protocol matched. https: " << myishttps);
  if (!(hp = ProtStack.Pop())) hp = new XrdHttpProtocol(myishttps);
  else
    hp->ishttps = myishttps;

  // Bind the protocol to the link and return the protocol
  //
  hp->Link = lp;


  return (XrdProtocol *) hp;
}








/******************************************************************************/
/*                               G e t V O M S D a t a                        */

/******************************************************************************/



int XrdHttpProtocol::GetVOMSData(XrdLink *lp) {
  TRACEI(DEBUG, " Extracting auth info.");

  SecEntity.host = GetClientIPStr();

  X509 *peer_cert;

  // No external plugin, hence we fill our XrdSec with what we can do here
  peer_cert = SSL_get_peer_certificate(ssl);
  TRACEI(DEBUG, " SSL_get_peer_certificate returned :" << peer_cert);
<<<<<<< HEAD
  if (peer_cert) {

=======
  ERR_print_errors(sslbio_err);
  
  if (peer_cert && peer_cert->name) {
    
>>>>>>> 023d39eb
    // Add the original DN to the moninfo. Not sure if it makes sense to parametrize this or not.
    SecEntity.moninfo = X509_NAME_oneline(X509_get_subject_name(peer_cert), NULL, 0);

    // Here we have the user DN, we try to translate it using the XrdSec functions and the gridmap
    if (SecEntity.name) free(SecEntity.name);
    if (servGMap) {
      SecEntity.name = (char *)malloc(128);
      int e = servGMap->dn2user(SecEntity.moninfo, SecEntity.name, 127, 0);
      if ( !e ) {
        TRACEI(DEBUG, " Mapping Username: " << SecEntity.moninfo << " --> " << SecEntity.name);
      }
      else {
        TRACEI(ALL, " Mapping Username: " << SecEntity.moninfo << " Failed. err: " << e);
        strncpy(SecEntity.name, SecEntity.moninfo, 127);
      }
    }
    else {
      SecEntity.name = strdup(SecEntity.moninfo);
    }

    TRACEI(DEBUG, " Setting link name: " << SecEntity.name);
    lp->setID(SecEntity.name, 0);
  }
<<<<<<< HEAD
  else return 1;

=======
  else return 0; // Don't fail if no cert
  
>>>>>>> 023d39eb
  if (peer_cert) X509_free(peer_cert);



  // Invoke our instance of the Security exctractor plugin
  // This will fill the XrdSec thing with VOMS info, if VOMS is
  // installed. If we have no sec extractor then do nothing, just plain https
  // will work.
  if (secxtractor) {
    int r = secxtractor->GetSecData(lp, SecEntity, ssl);
    if (r)
      TRACEI(ALL, " Certificate data extraction failed: " << SecEntity.moninfo << " Failed. err: " << r);
    return r;
  }
  
  return 0;
}

char *XrdHttpProtocol::GetClientIPStr() {
  char buf[256];
  buf[0] = '\0';
  if (!Link) return strdup("unknown");
  XrdNetAddrInfo *ai = Link->AddrInfo();
  if (!ai) return strdup("unknown");

  if (!Link->AddrInfo()->Format(buf, 255, XrdNetAddrInfo::fmtAddr, XrdNetAddrInfo::noPort)) return strdup("unknown");

  return strdup(buf);
}






/******************************************************************************/
/*                               P r o c e s s                                */
/******************************************************************************/

#undef  TRACELINK
#define TRACELINK Link

int XrdHttpProtocol::Process(XrdLink *lp) // We ignore the argument here
{
  int rc = 0;

  TRACEI(DEBUG, " Process. lp:" << lp << " reqstate: " << CurrentReq.reqstate);

  if (!myBuff || !myBuff->buff || !myBuff->bsize) {
    TRACE(ALL, " Process. No buffer available. Internal error.");
    return -1;
  }


  if (!SecEntity.host) {
    char *nfo = GetClientIPStr();
    if (nfo) {
      TRACEI(REQ, " Setting host: " << nfo);
      SecEntity.host = nfo;
    }
  }



  // If https then check independently for the ssl handshake
  if (ishttps && !ssldone) {

      if (!ssl) {
          sbio = BIO_new_socket(Link->FDnum(), BIO_NOCLOSE);
          BIO_set_nbio(sbio, 1);
          ssl = SSL_new(sslctx);
        }

      if (!ssl) {
          TRACEI(DEBUG, " SSL_new returned NULL");
          ERR_print_errors(sslbio_err);
          return -1;
        }

      // If a secxtractorhas been loaded
      // maybe it wants to add its own initialization bits
      if (secxtractor)
        secxtractor->InitSSL(ssl, sslcadir);
        
      SSL_set_bio(ssl, sbio, sbio);
      //SSL_set_connect_state(ssl);

      //SSL_set_fd(ssl, Link->FDnum());
      struct timeval tv;
      tv.tv_sec = 10;
      tv.tv_usec = 0;
      setsockopt(Link->FDnum(), SOL_SOCKET, SO_RCVTIMEO, (struct timeval *)&tv, sizeof(struct timeval));
      setsockopt(Link->FDnum(), SOL_SOCKET, SO_SNDTIMEO, (struct timeval *)&tv, sizeof(struct timeval));

      TRACEI(DEBUG, " Entering SSL_accept...");
      int res = SSL_accept(ssl);
      TRACEI(DEBUG, " SSL_accept returned :" << res);
      ERR_print_errors(sslbio_err);

      if ((res == -1) && (SSL_get_error(ssl, res) == SSL_ERROR_WANT_READ)) {
          TRACEI(DEBUG, " SSL_accept wants to read more bytes... err:" << SSL_get_error(ssl, res));
          return 1;
        }

      if (res < 0) {
          ERR_print_errors(sslbio_err);
          SSL_free(ssl);
          ssl = 0;
          return -1;
        }
      BIO_set_nbio(sbio, 0);

      res = SSL_get_verify_result(ssl);
      TRACEI(DEBUG, " SSL_get_verify_result returned :" << res);
      ERR_print_errors(sslbio_err);
            
      
      // Get the voms string and auth information
      if (GetVOMSData(Link)) {
          SSL_free(ssl);
          ssl = 0;
          return -1;
      }
<<<<<<< HEAD

      ERR_print_errors(sslbio_err);
      res = SSL_get_verify_result(ssl);
      TRACEI(DEBUG, " SSL_get_verify_result returned :" << res);
      ERR_print_errors(sslbio_err);

=======
        
        
>>>>>>> 023d39eb
      if (res != X509_V_OK) return -1;
      ssldone = true;
    }



  if (!DoingLogin) {
    // Re-invocations triggered by the bridge have lp==0
    // In this case we keep track of a different request state
    if (lp) {

      // This is an invocation that was triggered by a socket event
      // Read all the data that is available, throw it into the buffer
      if ((rc = getDataOneShot(BuffAvailable())) < 0) {
        // Error -> exit
        return -1;
      }

      // If we need more bytes, let's wait for another invokation
      if (BuffUsed() < ResumeBytes) return 1;


    } else
      CurrentReq.reqstate++;
  }
  DoingLogin = false;


  // Read the next request header, that is, read until a double CRLF is found


  if (!CurrentReq.headerok) {

    // Read as many lines as possible into the buffer. An empty line breaks
    while ((rc = BuffgetLine(tmpline)) > 0) {
      TRACE(DEBUG, " rc:" << rc << " got hdr line: " << tmpline);

      if ((rc == 2) && (tmpline[rc - 1] == '\n')) {
        CurrentReq.headerok = true;
        TRACE(DEBUG, " rc:" << rc << " detected header end.");
        break;
      }


      if (CurrentReq.request == CurrentReq.rtUnknown)
        CurrentReq.parseFirstLine((char *)tmpline.c_str(), rc);
      else
        CurrentReq.parseLine((char *)tmpline.c_str(), rc);


    }

    // Here we have CurrentReq loaded with the header, or its relevant fields

    if (!CurrentReq.headerok) {
      TRACEI(REQ, " rc:" << rc << "Header not yet complete.");
      // Waiting for more data
      return 1;
    }

  }

  // If we are in self-redirect mode, then let's do it
  if (ishttps && ssldone && selfhttps2http) {
    char hash[512];
    time_t timenow = time(0);


    calcHashes(hash, CurrentReq.resource.c_str(), (kXR_int16) CurrentReq.request,
            &SecEntity,
            timenow,
            secretkey);



    if (hash[0]) {

      // Workaround... delete the previous opaque information
      if (CurrentReq.opaque) {
        delete CurrentReq.opaque;
        CurrentReq.opaque = 0;
      }

      TRACEI(REQ, " rc:" << rc << " self-redirecting to http with security token.");

      XrdOucString dest = "Location: http://";
      // Here I should put the IP addr of the server
      Link->Host();

      dest += Addr_str;
      dest += ":";
      dest += Port_str;
      dest += CurrentReq.resource.c_str();
      CurrentReq.appendOpaque(dest, &SecEntity, hash, timenow);
      SendSimpleResp(302, NULL, (char *) dest.c_str(), 0, 0);
      CurrentReq.reset();
      return 1;
    }
  }

  // If this is not https, then extract the signed information from the url
  // and fill the SecEntity structure as if we were using https
  if (!ishttps && !ssldone) {


    if (CurrentReq.opaque) {
      char * tk = CurrentReq.opaque->Get("xrdhttptk");
      // If there is a hash then we use it as authn info
      if (tk) {

        time_t tim = 0;
        char * t = CurrentReq.opaque->Get("xrdhttptime");
        if (t) tim = atoi(t);
        if (!t) {
          TRACEI(REQ, " xrdhttptime not specified. Authentication failed.");
          return -1;
        }
        if (abs(time(0) - tim) > XRHTTP_TK_GRACETIME) {
          TRACEI(REQ, " Token expired. Authentication failed.");
          return -1;
        }

        // Fill the Secentity from the fields in the URL:name, vo, host
        char *nfo;

        nfo = CurrentReq.opaque->Get("xrdhttpvorg");
        if (nfo) {
          TRACEI(REQ, " Setting vorg: " << nfo);
          SecEntity.vorg = strdup(nfo);
        }

        nfo = CurrentReq.opaque->Get("xrdhttpname");
        if (nfo) {
          TRACEI(REQ, " Setting name: " << nfo);
          SecEntity.name = unquote(nfo);
        }

        //nfo = CurrentReq.opaque->Get("xrdhttphost");


        // TODO: compare the xrdhttphost with the real client IP
        // If they are different then reject

        char hash[512];

        calcHashes(hash, CurrentReq.resource.c_str(), (kXR_int16) CurrentReq.request,
                &SecEntity,
                tim,
                secretkey);

        if (compareHash(hash, tk)) {
          TRACEI(REQ, " Invalid tk. Authentication failed.");
          return -1;
        }

      } else {
        // Client is plain http. If we have a secret key then we reject it
        if (secretkey) {
          TRACEI(ALL, " Rejecting plain http with no valid token as we have a secretkey.");
          return -1;
        }
      }

    } else {
      // Client is plain http. If we have a secret key then we reject it
      if (secretkey) {
        TRACEI(ALL, " Rejecting plain http with no valid token as we have a secretkey.");
        return -1;
      }
    }

    ssldone = true;
  }



  // Now we have everything that is needed to try the login
  if (!Bridge) {
    if (SecEntity.name)
      Bridge = XrdXrootd::Bridge::Login(&CurrentReq, Link, &SecEntity, SecEntity.name, "XrdHttp");
    else
      Bridge = XrdXrootd::Bridge::Login(&CurrentReq, Link, &SecEntity, "unknown", "XrdHttp");

    if (!Bridge) {
      TRACEI(REQ, " Autorization failed.");
      return -1;
    }

    // Let the bridge process the login, and then reinvoke us
    DoingLogin = true;
    return 0;
  }

  // Compute and send the response. This may involve further reading from the socket
  rc = CurrentReq.ProcessHTTPReq();
  if (rc < 0)
    CurrentReq.reset();



  TRACEI(REQ, "Process is exiting rc:" << rc);
  return rc;
}
/******************************************************************************/
/*                               R e c y c l e                                */
/******************************************************************************/

#undef  TRACELINK
#define TRACELINK Link

void XrdHttpProtocol::Recycle(XrdLink *lp, int csec, const char *reason) {

  // Release all appendages
  //

  Cleanup();


  // Set fields to starting point (debugging mostly)
  //
  Reset();

  // Push ourselves on the stack
  //
  ProtStack.Push(&ProtLink);
}

int XrdHttpProtocol::Stats(char *buff, int blen, int do_sync) {
  // Synchronize statistics if need be
  //
  //  if (do_sync) {
  //
  //    SI->statsMutex.Lock();
  //    SI->readCnt += numReads;
  //    cumReads += numReads;
  //    numReads = 0;
  //    SI->prerCnt += numReadP;
  //    cumReadP += numReadP;
  //    numReadP = 0;
  //    SI->rvecCnt += numReadV;
  //    cumReadV += numReadV;
  //    numReadV = 0;
  //    SI->rsegCnt += numSegsV;
  //    cumSegsV += numSegsV;
  //    numSegsV = 0;
  //    SI->writeCnt += numWrites;
  //    cumWrites += numWrites;
  //    numWrites = 0;
  //    SI->statsMutex.UnLock();
  //  }
  //
  //  // Now return the statistics
  //  //
  //  return SI->Stats(buff, blen, do_sync);

  return 0;
}






/******************************************************************************/
/*                                C o n f i g                                 */
/******************************************************************************/

#define TS_Xeq(x,m) (!strcmp(x,var)) GoNo = m(Config)

int XrdHttpProtocol::Config(const char *ConfigFN) {
  XrdOucEnv myEnv;
  XrdOucStream Config(&eDest, getenv("XRDINSTANCE"), &myEnv, "=====> ");
  char *var;
  int cfgFD, GoNo, NoGo = 0, ismine;

  // Open and attach the config file
  //
  if ((cfgFD = open(ConfigFN, O_RDONLY, 0)) < 0)
    return eDest.Emsg("Config", errno, "open config file", ConfigFN);
  Config.Attach(cfgFD);

  // Process items
  //
  while ((var = Config.GetMyFirstWord())) {
    if ((ismine = !strncmp("http.", var, 5)) && var[5]) var += 5;
    else if ((ismine = !strcmp("all.export", var))) var += 4;
    else if ((ismine = !strcmp("all.pidpath", var))) var += 4;

    if (ismine) {
           if TS_Xeq("trace", xtrace);
      else if TS_Xeq("cert", xsslcert);
      else if TS_Xeq("key", xsslkey);
      else if TS_Xeq("cadir", xsslcadir);
      else if TS_Xeq("gridmap", xgmap);
      else if TS_Xeq("cafile", xsslcafile);
      else if TS_Xeq("secretkey", xsecretkey);
      else if TS_Xeq("desthttps", xdesthttps);
      else if TS_Xeq("secxtractor", xsecxtractor);
      else if TS_Xeq("selfhttps2http", xselfhttps2http);
      else if TS_Xeq("embeddedstatic", xembeddedstatic);
      else if TS_Xeq("listingredir", xlistredir);
      else if TS_Xeq("staticredir", xstaticredir);
      else if TS_Xeq("staticpreload", xstaticpreload);
      else if TS_Xeq("listingdeny", xlistdeny);
      else {
        eDest.Say("Config warning: ignoring unknown directive '", var, "'.");
        Config.Echo();
        continue;
      }
      if (GoNo) {

        Config.Echo();
        NoGo = 1;
      }
    }
  }


  if (sslcert)
    InitSecurity();

  return NoGo;
}







/******************************************************************************/
/*                       P r i v a t e   M e t h o d s                        */

/******************************************************************************/

/// Copy a full line of text from the buffer into dest. Zero if no line can be found in the buffer

int XrdHttpProtocol::BuffgetLine(XrdOucString &dest) {

  dest = "";
  char save;

  // Easy case
  if (myBuffEnd >= myBuffStart) {
    int l = 0;
    for (char *p = myBuffStart; p < myBuffEnd; p++) {
      l++;
      if (*p == '\n') {
        save = *(p+1);
        *(p+1) = '\0';
        dest.assign(myBuffStart, 0, l-1);
        *(p+1) = save;

        //strncpy(dest, myBuffStart, l);
        //dest[l] = '\0';
        BuffConsume(l);

        //if (dest[l-1] == '\n') dest[l - 1] = '\0';
        return l;
      }

    }

    return 0;
  } else {
    // More complex case... we have to do it in two segments

    // Segment 1: myBuffStart->myBuff->buff+myBuff->bsize
    int l = 0;
    for (char *p = myBuffStart; p < myBuff->buff + myBuff->bsize; p++) {
      l++;
      if ((*p == '\n') || (*p == '\0')) {
        save = *(p+1);
        *(p+1) = '\0';
        dest.assign(myBuffStart, 0, l-1);
        *(p+1) = save;

        //strncpy(dest, myBuffStart, l);

        BuffConsume(l);

        //if (dest[l-1] == '\n') dest[l - 1] = '\0';
        return l;
      }

    }

    // We did not find the \n, let's keep on searching in the 2nd segment
    // Segment 2: myBuff->buff --> myBuffEnd
    l = 0;
    for (char *p = myBuff->buff; p < myBuffEnd; p++) {
      l++;
      if ((*p == '\n') || (*p == '\0')) {
        save = *(p+1);
        *(p+1) = '\0';
        // Remember the 1st segment
        int l1 = myBuff->buff + myBuff->bsize - myBuffStart;

        dest.assign(myBuffStart, 0, l1-1);
        //strncpy(dest, myBuffStart, l1);
        BuffConsume(l1);

        dest.insert(myBuffStart, l1, l-1);
        //strncpy(dest + l1, myBuffStart, l);
        //dest[l + l1] = '\0';
        BuffConsume(l);

        *(p+1) = save;

        //if (dest[l + l1 - 1] == '\n') dest[l + l1 - 1] = '\0';
        return l + l1;
      }

    }



  }

  return 0;
}

int XrdHttpProtocol::getDataOneShot(int blen, bool wait) {
  int rlen, maxread;

  // Get up to blen bytes from the connection. Put them into mybuff.
  // This primitive, for the way it is used, is not supposed to block if wait=false

  // Returns:
  // 2: no space left in buffer
  // 1: timeout
  // -1: error
  // 0: everything read correctly



  // Check for buffer overflow first
  maxread = min(blen, BuffAvailable());
  TRACE(DEBUG, "getDataOneShot BuffAvailable: " << BuffAvailable() << " maxread: " << maxread);

  if (!maxread)
    return 2;

  if (ishttps) {
    int sslavail = maxread;

    if (!wait) {
      int l = SSL_pending(ssl);
      if (l > 0)
        sslavail = min(maxread, SSL_pending(ssl));
    }

    if (sslavail < 0) {
      Link->setEtext("link SSL_pending error");
      ERR_print_errors(sslbio_err);
      return -1;
    }

    TRACE(DEBUG, "getDataOneShot sslavail: " << sslavail);
    if (sslavail <= 0) return 0;

    if (myBuffEnd - myBuff->buff >= myBuff->bsize) {
      TRACE(DEBUG, "getDataOneShot Buffer panic");
      myBuffEnd = myBuff->buff;
    }

    rlen = SSL_read(ssl, myBuffEnd, sslavail);
    if (rlen <= 0) {
      Link->setEtext("link SSL read error");
      ERR_print_errors(sslbio_err);
      return -1;
    }


  } else {

    if (myBuffEnd - myBuff->buff >= myBuff->bsize) {
      TRACE(DEBUG, "getDataOneShot Buffer panic");
      myBuffEnd = myBuff->buff;
    }

    if (wait)
      rlen = Link->Recv(myBuffEnd, maxread, readWait);
    else
      rlen = Link->Recv(myBuffEnd, maxread);


    if (rlen == 0) {
      Link->setEtext("link read error or closed");
      return -1;
    }

    if (rlen < 0) {
      Link->setEtext("link timeout");
      return 1;
    }


  }



  myBuffEnd += rlen;


  TRACE(REQ, "read " << rlen << " of " << blen << " bytes");

  return 0;
}

/// How many bytes still fit into the buffer in a contiguous way

int XrdHttpProtocol::BuffAvailable() {
  int r;

  if (myBuffEnd >= myBuffStart)
    r = myBuff->buff + myBuff->bsize - myBuffEnd;
  else
    r = myBuffStart - myBuffEnd;

  if ((r < 0) || (r > myBuff->bsize)) {
    TRACE(REQ, "internal error, myBuffAvailable: " << r << " myBuff->bsize " << myBuff->bsize);
    abort();
  }

  return r;
}

/// How many bytes in the buffer

int XrdHttpProtocol::BuffUsed() {
  int r;

  if (myBuffEnd >= myBuffStart)
    r = myBuffEnd - myBuffStart;
  else

    r = myBuff->bsize - (myBuffStart - myBuffEnd);

  if ((r < 0) || (r > myBuff->bsize)) {
    TRACE(REQ, "internal error, myBuffUsed: " << r << " myBuff->bsize " << myBuff->bsize);
    abort();
  }

  return r;
}
/// How many bytes free in the buffer

int XrdHttpProtocol::BuffFree() {
  return (myBuff->bsize - BuffUsed());
}

void XrdHttpProtocol::BuffConsume(int blen) {

  if (blen > myBuff->bsize) {
    TRACE(REQ, "internal error, BuffConsume(" << blen << ") smaller than buffsize");
    abort();
  }

  if (blen > BuffUsed()) {
    TRACE(REQ, "internal error, BuffConsume(" << blen << ") larger than BuffUsed:" << BuffUsed());
    abort();
  }

  myBuffStart = myBuffStart + blen;

  if (myBuffStart >= myBuff->buff + myBuff->bsize)
    myBuffStart -= myBuff->bsize;

  if (myBuffEnd >= myBuff->buff + myBuff->bsize)
    myBuffEnd -= myBuff->bsize;

  if (BuffUsed() == 0)
    myBuffStart = myBuffEnd = myBuff->buff;
}

/// Get a pointer, valid for up to blen bytes from the buffer. Returns the n
/// of bytes that one is allowed to read

int XrdHttpProtocol::BuffgetData(int blen, char **data, bool wait) {
  int rlen;

  if (wait && (blen > BuffUsed())) {
    TRACE(REQ, "BuffgetData: need to read " << blen - BuffUsed() << " bytes");
    if (getDataOneShot(blen - BuffUsed(), true) < 0) return 0;
  }

  if (myBuffStart < myBuffEnd) {
    rlen = min( (long) blen, (long)(myBuffEnd - myBuffStart) );

  } else
    rlen = min( (long) blen, (long)(myBuff->buff + myBuff->bsize - myBuffStart) );

  *data = myBuffStart;
  BuffConsume(rlen);
  return rlen;
}

/// Send some data to the client

int XrdHttpProtocol::SendData(char *body, int bodylen) {
  int r;



  if (body && bodylen) {
    TRACE(REQ, "Sending " << bodylen << " bytes");
    if (ishttps) {
      r = SSL_write(ssl, body, bodylen);
      if (r <= 0) {
        ERR_print_errors(sslbio_err);
        return -1;
      }

    } else {
      r = Link->Send(body, bodylen);
      if (r <= 0) return -1;
    }
  }

  return 0;
}

/// Sends a basic response. If the length is < 0 then it is calculated internally
/// Header_to_add is a set of header lines each CRLF terminated to be added to the header
/// Returns 0 if OK

int XrdHttpProtocol::SendSimpleResp(int code, char *desc, char *header_to_add, char *body, long long bodylen) {
  char outhdr[512];
  char b[32];
  long long l;
  const char *crlf = "\r\n";
  outhdr[0] = '\0';


  //
  // Prepare the header
  //
  strcat(outhdr, "HTTP/1.1 ");
  sprintf(b, "%d ", code);
  strcat(outhdr, b);

  if (desc) strcat(outhdr, desc);
  else {
    if (code == 200) strcat(outhdr, "OK");
    else if (code == 206) strcat(outhdr, "Partial content");
    else if (code == 302) strcat(outhdr, "Redirect");
    else if (code == 404) strcat(outhdr, "Not found");
    else strcat(outhdr, "Unknown");
  }
  strncat(outhdr, crlf, 2);

  //strcat(outhdr, "Content-Type: text/html");
  //strncat(outhdr, crlf, 2);

  l = bodylen;
  if (l <= 0) {
    if (body) l = strlen(body);
    else l = 0;
  }

  sprintf(b, "%lld", l);
  strcat(outhdr, "Content-Length: ");
  strcat(outhdr, b);
  strncat(outhdr, crlf, 2);

  if (header_to_add) {
    strcat(outhdr, header_to_add);
    strncat(outhdr, crlf, 2);
  }
  strncat(outhdr, crlf, 2);

  //
  // Send the header
  //
  TRACEI(RSP, "Sending resp: " << code << " len:" << l);

  if (SendData(outhdr, strlen(outhdr)))
    return -1;

  //
  // Send the data
  //
  if (body)
    return SendData(body, l);

  return 0;

}

int XrdHttpProtocol::Configure(char *parms, XrdProtocol_Config * pi) {
  /*
    Function: Establish configuration at load time.

    Input:    None.

    Output:   0 upon success or !0 otherwise.
   */

  extern int optind, opterr;

  char *rdf, c;

  // Copy out the special info we want to use at top level
  //
  eDest.logger(pi->eDest->logger());
  XrdHttpTrace = new XrdOucTrace(&eDest);
  //  SI = new XrdXrootdStats(pi->Stats);
  Sched = pi->Sched;
  BPool = pi->BPool;
  hailWait = 10000;
  readWait = 30000;

  Port = pi->Port;

  {
    char buf[16];
    sprintf(buf, "%d", Port);
    Port_str = strdup(buf);


    // now get it back and print it
    inet_ntop(AF_INET, &((struct sockaddr_in *) pi->myAddr)->sin_addr, buf, INET_ADDRSTRLEN);
    Addr_str = strdup(buf);
  }



  Window = pi->WSize;



  // Prohibit this program from executing as superuser
  //
  if (geteuid() == 0) {
    eDest.Emsg("Config", "Security reasons prohibit xrootd running as "
            "superuser; xrootd is terminating.");
    _exit(8);
  }

  // Process any command line options
  //
  opterr = 0;
  optind = 1;
  if (pi->argc > 1 && '-' == *(pi->argv[1]))
    while ((c = getopt(pi->argc, pi->argv, "mrst")) && ((unsigned char) c != 0xff)) {
      switch (c) {
        case 'm': XrdOucEnv::Export("XRDREDIRECT", "R");
          break;
        case 's': XrdOucEnv::Export("XRDRETARGET", "1");
          break;
        default: eDest.Say("Config warning: ignoring invalid option '", pi->argv[optind - 1], "'.");
      }
    }


  // Now process and configuration parameters
  //
  rdf = (parms && *parms ? parms : pi->ConfigFN);
  if (rdf && Config(rdf)) return 0;
  if (pi->DebugON) XrdHttpTrace->What = TRACE_ALL;

  // Set the redirect flag if we are a pure redirector
  //
  myRole = kXR_isServer;
  if ((rdf = getenv("XRDROLE"))) {
    eDest.Emsg("Config", "XRDROLE: ", rdf);

    if (!strcasecmp(rdf, "manager") || !strcasecmp(rdf, "supervisor")) {
      myRole = kXR_isManager;
      eDest.Emsg("Config", "Configured as HTTP(s) redirector.");
    } else {

      eDest.Emsg("Config", "Configured as HTTP(s) data server.");
    }

  } else {
    eDest.Emsg("Config", "No XRDROLE specified.");
  }



  // Schedule protocol object cleanup
  //
  ProtStack.Set(pi->Sched, XrdHttpTrace, TRACE_MEM);
  ProtStack.Set((pi->ConnMax / 3 ? pi->ConnMax / 3 : 30), 60 * 60);

  // Return success
  //

  return 1;
}







// --------------
// security stuff
// --------------

extern "C" int verify_callback(int ok, X509_STORE_CTX * store) {
  char data[256];


  if (!ok) {
    X509 *cert = X509_STORE_CTX_get_current_cert(store);
    int depth = X509_STORE_CTX_get_error_depth(store);
    int err = X509_STORE_CTX_get_error(store);

    fprintf(stderr, "-Error with certificate at depth: %i\n", depth);
    X509_NAME_oneline(X509_get_issuer_name(cert), data, 256);
    fprintf(stderr, "  issuer   = %s\n", data);
    X509_NAME_oneline(X509_get_subject_name(cert), data, 256);
    fprintf(stderr, "  subject  = %s\n", data);
    fprintf(stderr, "  err %i:%s\n", err, X509_verify_cert_error_string(err));
  }

  return ok;
}





/// Initialization of the ssl security

int XrdHttpProtocol::InitSecurity() {

#ifdef HAVE_XRDCRYPTO
#ifndef WIN32
  // Borrow the initialization of XrdCryptossl, in order to share the
  // OpenSSL threading bits
  if (!(myCryptoFactory = XrdCryptoFactory::GetCryptoFactory("ssl"))) {
          cerr << "Cannot instantiate crypto factory ssl" << endl;
          exit(1);
        }

#endif
#endif

  SSL_library_init();
  SSL_load_error_strings();
  OpenSSL_add_all_ciphers();
  OpenSSL_add_all_algorithms();
  OpenSSL_add_all_digests();

  const SSL_METHOD *meth;

#ifdef HAVE_TLS
  meth = TLS_method();
  eDest.Say(" Using TLS");
#elif defined (HAVE_TLS12)
  meth = TLSv1_2_method();
  eDest.Say(" Using TLS 1.2");
#elif defined (HAVE_TLS11)
  eDest.Say(" Using deprecated TLS version 1.1.");
  meth = TLSv1_1_method();
#elif defined (HAVE_TLS1)
  eDest.Say(" Using deprecated TLS version 1.");
  meth = TLSv1_method();
#else
  eDest.Say(" warning: TLS is not available, falling back to SSL23 (deprecated).");
  meth = SSLv23_method();
#endif

  sslctx = SSL_CTX_new((SSL_METHOD *)meth);
  //SSL_CTX_set_min_proto_version(sslctx, TLS1_2_VERSION);
  SSL_CTX_set_session_cache_mode(sslctx, SSL_SESS_CACHE_SERVER);
  SSL_CTX_set_session_id_context(sslctx, s_server_session_id_context,
          s_server_session_id_context_len);

  /* An error write context */
  sslbio_err = BIO_new_fp(stderr, BIO_NOCLOSE);

  /* Load server certificate into the SSL context */
  if (SSL_CTX_use_certificate_file(sslctx, sslcert,
          SSL_FILETYPE_PEM) <= 0) {
    TRACE(EMSG, " Error setting the cert.");
    ERR_print_errors(sslbio_err); /* == ERR_print_errors_fp(stderr); */
    exit(1);
  }

  /* Load the server private-key into the SSL context */
  if (SSL_CTX_use_PrivateKey_file(sslctx, sslkey,
          SSL_FILETYPE_PEM) <= 0) {
    TRACE(EMSG, " Error setting the private key.");
    ERR_print_errors(sslbio_err); /* == ERR_print_errors_fp(stderr); */
    exit(1);
  }

  /* Load trusted CA. */
  //eDest.Say(" Setting cafile ", sslcafile, "'.");
  //eDest.Say(" Setting cadir ", sslcadir, "'.");
  if (sslcafile || sslcadir) {
    if (!SSL_CTX_load_verify_locations(sslctx, sslcafile, sslcadir)) {
      TRACE(EMSG, " Error setting the ca file or directory.");
      ERR_print_errors(sslbio_err); /* ==
                  ERR_print_errors_fp(stderr); */
      exit(1);
    }
  }
<<<<<<< HEAD





=======
  
  
  SSL_CTX_set_cipher_list(sslctx, "ALL:!LOW:!EXP:!MD5:!MD2");    
  //SSL_CTX_set_purpose(sslctx, X509_PURPOSE_ANY);
  SSL_CTX_set_mode(sslctx, SSL_MODE_AUTO_RETRY);
  
>>>>>>> 023d39eb
  //eDest.Say(" Setting verify depth to ", itoa(sslverifydepth), "'.");
  SSL_CTX_set_verify_depth(sslctx, sslverifydepth);
  ERR_print_errors(sslbio_err);
  SSL_CTX_set_verify(sslctx,
<<<<<<< HEAD
                     SSL_VERIFY_PEER, verify_callback);




=======
          SSL_VERIFY_PEER, verify_callback);
  
>>>>>>> 023d39eb
  //
  // Check existence of GRID map file
  if (gridmap) {

    // Initialize the GMap service
    //
    XrdOucString pars;
    if (XrdHttpTrace->What == TRACE_DEBUG) pars += "dbg|";

    if (!(servGMap = XrdOucgetGMap(&eDest, gridmap, pars.c_str()))) {
      eDest.Say("Error loading grid map file:", gridmap);
      exit(1);
    } else {
      TRACE(ALL, "using grid map file: "<< gridmap);
    }

  }
<<<<<<< HEAD

  if (secxtractor) secxtractor->Init(sslctx, XrdHttpTrace->What);
=======
  
  if (secxtractor) secxtractor->InitCTX(sslctx, XrdHttpTrace->What);
>>>>>>> 023d39eb

  ERR_print_errors(sslbio_err);
  return 0;
}

void XrdHttpProtocol::Cleanup() {

  TRACE(ALL, " Cleanup");

  if (BPool && myBuff) {
    BuffConsume(BuffUsed());
    BPool->Release(myBuff);
    myBuff = 0;
  }

  if (ssl) {
    
    
    if (SSL_shutdown(ssl) != 1) {
      TRACE(ALL, " SSL_shutdown failed");
      ERR_print_errors(sslbio_err);
    }
    
    if (secxtractor)
        secxtractor->FreeSSL(ssl);
      
    SSL_free(ssl);

  }

  
  ssl = 0;
  sbio = 0;

  if (SecEntity.vorg) free(SecEntity.vorg);
  if (SecEntity.role) free(SecEntity.role);
  if (SecEntity.name) free(SecEntity.name);
  if (SecEntity.host) free(SecEntity.host);
  if (SecEntity.moninfo) free(SecEntity.moninfo);

  memset(&SecEntity, 0, sizeof (SecEntity));


}

void XrdHttpProtocol::Reset() {

  TRACE(ALL, " Reset");
  Link = 0;
  CurrentReq.reset();
  CurrentReq.reqstate = 0;

  if (!myBuff) {
    myBuff = BPool->Obtain(1024 * 1024);
  }
  myBuffStart = myBuffEnd = myBuff->buff;

  DoingLogin = false;

  ResumeBytes = 0;
  Resume = 0;

  //
  //  numReads = 0;
  //  numReadP = 0;
  //  numReadV = 0;
  //  numSegsV = 0;
  //  numWrites = 0;
  //  numFiles = 0;
  //  cumReads = 0;
  //  cumReadV = 0;
  //  cumSegsV = 0;
  //  cumWrites = 0;
  //  totReadP = 0;

  memset(&SecEntity, 0, sizeof (SecEntity));

  ishttps = false;
  ssldone = false;

  Bridge = 0;
  ssl = 0;
  sbio = 0;

}












/******************************************************************************/
/*                   x s s l v e r i f y d e p t h                            */
/******************************************************************************/

/* Function: xsslverifydepth

   Purpose:  To parse the directive: sslverifydepth <depth>

             <path>    the max depth of the ssl cert verification

  Output: 0 upon success or !0 upon failure.
 */

int XrdHttpProtocol::xsslverifydepth(XrdOucStream & Config) {
  char *val;

  // Get the val
  //
  val = Config.GetWord();
  if (!val || !val[0]) {
    eDest.Emsg("Config", "XRootd sslverifydepth not specified");
    return 1;
  }

  // Record the val
  //
  sslverifydepth = atoi(val);

  return 0;
}

/******************************************************************************/
/*                                 x s s l c e r t                            */
/******************************************************************************/

/* Function: xsslcert

   Purpose:  To parse the directive: sslcert <path>

             <path>    the path of the server certificate to be used.

  Output: 0 upon success or !0 upon failure.
 */

int XrdHttpProtocol::xsslcert(XrdOucStream & Config) {
  char *val;

  // Get the path
  //
  val = Config.GetWord();
  if (!val || !val[0]) {
    eDest.Emsg("Config", "HTTP X509 certificate not specified");
    return 1;
  }

  // Record the path
  //
  if (sslcert) free(sslcert);
  sslcert = strdup(val);

  return 0;
}


/******************************************************************************/
/*                                 x s s l k e y                              */
/******************************************************************************/

/* Function: xsslkey

   Purpose:  To parse the directive: sslkey <path>

             <path>    the path of the server key to be used.

  Output: 0 upon success or !0 upon failure.
 */

int XrdHttpProtocol::xsslkey(XrdOucStream & Config) {
  char *val;

  // Get the path
  //
  val = Config.GetWord();
  if (!val || !val[0]) {
    eDest.Emsg("Config", "HTTP X509 key not specified");
    return 1;
  }

  // Record the path
  //
  if (sslkey) free(sslkey);
  sslkey = strdup(val);

  return 0;
}




/******************************************************************************/
/*                                     x g m a p                              */
/******************************************************************************/

/* Function: xgmap

   Purpose:  To parse the directive: gridmap <path>

             <path>    the path of the gridmap file to be used. Normally
                       it's /etc/grid-security/gridmap
                       No mapfile means no translation required
                       Pointing to a non existing mapfile is an error

  Output: 0 upon success or !0 upon failure.
 */

int XrdHttpProtocol::xgmap(XrdOucStream & Config) {
  char *val;

  // Get the path
  //
  val = Config.GetWord();
  if (!val || !val[0]) {
    eDest.Emsg("Config", "HTTP X509 gridmap file location not specified");
    return 1;
  }

  // Record the path
  //
  if (gridmap) free(gridmap);
  gridmap = strdup(val);

  return 0;
}

/******************************************************************************/
/*                                 x s s l c a f i l e                        */
/******************************************************************************/

/* Function: xsslcafile

   Purpose:  To parse the directive: sslcafile <path>

             <path>    the path of the server key to be used.

  Output: 0 upon success or !0 upon failure.
 */

int XrdHttpProtocol::xsslcafile(XrdOucStream & Config) {
  char *val;

  // Get the path
  //
  val = Config.GetWord();
  if (!val || !val[0]) {
    eDest.Emsg("Config", "HTTP X509 CAfile not specified");
    return 1;
  }

  // Record the path
  //
  if (sslcafile) free(sslcafile);
  sslcafile = strdup(val);

  return 0;
}



/******************************************************************************/
/*                                 x s e c r e t k e y                        */
/******************************************************************************/

/* Function: xsecretkey

   Purpose:  To parse the directive: xsecretkey <key>

             <key>    the key to be used

  Output: 0 upon success or !0 upon failure.
 */

int XrdHttpProtocol::xsecretkey(XrdOucStream & Config) {
  char *val;

  // Get the path
  //
  val = Config.GetWord();
  if (!val || !val[0]) {
    eDest.Emsg("Config", "Shared secret key not specified");
    return 1;
  }


  // If the token starts with a slash, then we interpret it as
  // the path to a file that contains the secretkey
  // otherwise, the token itself is the secretkey
  if (val[0] == '/') {
    struct stat st;
    if ( stat(val, &st) ) {
      eDest.Emsg("Config", "Cannot stat shared secret key file '", val, "'");
      eDest.Emsg("Config", "Cannot stat shared secret key file. err: ", strerror(errno));
      return 1;
    }

    if ( st.st_mode & S_IWOTH & S_IWGRP & S_IROTH) {
      eDest.Emsg("Config", "For your own security, the shared secret key file cannot be world readable or group writable'", val, "'");
      return 1;
    }

    FILE *fp = fopen(val,"r");

    if( fp == NULL ) {
      eDest.Emsg("Config", "Cannot open shared secret key file '", val, "'");
      eDest.Emsg("Config", "Cannot open shared secret key file. err: ", strerror(errno));
      return 1;
    }

    char line[1024];
    while( fgets(line, 1024, fp) ) {
      char *pp;

      // Trim the end
      pp = line + strlen(line) - 1;
      while ( (pp >= line) && (!isalnum(*pp)) ) {
        *pp = '\0';
        pp--;
      }

      // Trim the beginning
      pp = line;
      while ( *pp && !isalnum(*pp) ) pp++;

      if ( strlen(pp) >= 32 ) {
        eDest.Say("Config", "Secret key loaded.");
        // Record the path
        if (secretkey) free(secretkey);
        secretkey = strdup(pp);

        fclose(fp);
        return 0;
      }

    }

    fclose(fp);
    eDest.Emsg("Config", "Cannot find useful secretkey in file '", val, "'");
    return 1;

  }

  if ( strlen(val) < 32 ) {
    eDest.Emsg("Config", "Secret key is too short");
    return 1;
  }

  // Record the path
  if (secretkey) free(secretkey);
  secretkey = strdup(val);

  return 0;
}


/******************************************************************************/
/*                                 x l i s t d e n y                          */
/******************************************************************************/

/* Function: xlistdeny

   Purpose:  To parse the directive: listingdeny <yes|no|0|1>

             <val>    makes this redirector deny listings with an error

   Output: 0 upon success or !0 upon failure.
 */

int XrdHttpProtocol::xlistdeny(XrdOucStream & Config) {
  char *val;

  // Get the path
  //
  val = Config.GetWord();
  if (!val || !val[0]) {
    eDest.Emsg("Config", "listingdeny flag not specified");
    return 1;
  }

  // Record the value
  //
  listdeny = (!strcasecmp(val, "true") || !strcasecmp(val, "yes") || !strcmp(val, "1"));


  return 0;
}

/******************************************************************************/
/*                                 x l i s t r e d i r                        */
/******************************************************************************/

/* Function: xlistredir

   Purpose:  To parse the directive: listingredir <Url>

             <Url>    http/https server to redirect to in the case of listing

  Output: 0 upon success or !0 upon failure.
 */

int XrdHttpProtocol::xlistredir(XrdOucStream & Config) {
  char *val;

  // Get the path
  //
  val = Config.GetWord();
  if (!val || !val[0]) {
    eDest.Emsg("Config", "listingredir flag not specified");
    return 1;
  }

  // Record the value
  //
  if (listredir) free(listredir);
  listredir = strdup(val);


  return 0;
}


/******************************************************************************/
/*                                 x s s l d e s t h t t p s                  */
/******************************************************************************/

/* Function: xdesthttps

   Purpose:  To parse the directive: desthttps <yes|no|0|1>

             <val>    makes this redirector produce http or https redirection targets

  Output: 0 upon success or !0 upon failure.
 */

int XrdHttpProtocol::xdesthttps(XrdOucStream & Config) {
  char *val;

  // Get the path
  //
  val = Config.GetWord();
  if (!val || !val[0]) {
    eDest.Emsg("Config", "desthttps flag not specified");
    return 1;
  }

  // Record the value
  //
  isdesthttps = (!strcasecmp(val, "true") || !strcasecmp(val, "yes") || !strcmp(val, "1"));


  return 0;
}



/******************************************************************************/
/*                          x e m b e d d e d s t a t i c                     */
/******************************************************************************/

/* Function: xembeddedstatic

   Purpose:  To parse the directive: embeddedstatic <yes|no|0|1|true|false>

             <val>    this server will redirect HTTPS to itself using HTTP+token

  Output: 0 upon success or !0 upon failure.
 */

int XrdHttpProtocol::xembeddedstatic(XrdOucStream & Config) {
  char *val;

  // Get the path
  //
  val = Config.GetWord();
  if (!val || !val[0]) {
    eDest.Emsg("Config", "embeddedstatic flag not specified");
    return 1;
  }

  // Record the value
  //
  embeddedstatic = (!strcasecmp(val, "true") || !strcasecmp(val, "yes") || !strcmp(val, "1"));


  return 0;
}



/******************************************************************************/
/*                                 x r e d i r s t a t i c                    */
/******************************************************************************/

/* Function: xstaticredir

   Purpose:  To parse the directive: staticredir <Url>

             <Url>    http/https server to redirect to in the case of /static

  Output: 0 upon success or !0 upon failure.
 */

int XrdHttpProtocol::xstaticredir(XrdOucStream & Config) {
  char *val;

  // Get the path
  //
  val = Config.GetWord();
  if (!val || !val[0]) {
    eDest.Emsg("Config", "staticredir url not specified");
    return 1;
  }

  // Record the value
  //
  if (staticredir) free(staticredir);
  staticredir = strdup(val);

  return 0;
}


/******************************************************************************/
/*                             x p r e l o a d s t a t i c                    */
/******************************************************************************/

/* Function: xpreloadstatic

   Purpose:  To parse the directive: preloadstatic <http url path> <local file>

             <http url path>    http/http path whose response we are preloading
                                e.g. /static/mycss.css
                                NOTE: this must start with /static


  Output: 0 upon success or !0 upon failure.
 */

int XrdHttpProtocol::xstaticpreload(XrdOucStream & Config) {
  char *val, *k, key[1024];

  // Get the key
  //
  k = Config.GetWord();
  if (!k || !k[0]) {
    eDest.Emsg("Config", "preloadstatic urlpath not specified");
    return 1;
  }

  strcpy(key, k);

  // Get the val
  //
  val = Config.GetWord();
  if (!val || !val[0]) {
    eDest.Emsg("Config", "preloadstatic filename not specified");
    return 1;
  }

  // Try to load the file into memory
  int fp = open(val, O_RDONLY);
  if( fp < 0 ) {
    eDest.Emsg("Config", "Cannot open preloadstatic filename '", val, "'");
    eDest.Emsg("Config", "Cannot open preloadstatic filename. err: ", strerror(errno));
    return 1;
  }

  StaticPreloadInfo *nfo = new StaticPreloadInfo;
  // Max 64Kb ok?
  nfo->data = (char *)malloc(65536);
  nfo->len = read(fp, (void *)nfo->data, 65536);
  close(fp);

  if (nfo->len <= 0) {
      eDest.Emsg("Config", "Cannot read from preloadstatic filename '", val, "'");
      eDest.Emsg("Config", "Cannot read from preloadstatic filename. err: ", strerror(errno));
      return 1;
  }

  if (nfo->len >= 65536) {
      eDest.Emsg("Config", "Truncated preloadstatic filename. Max is 64 KB '", val, "'");
      return 1;
  }

  // Record the value
  //
  if (!staticpreload)
    staticpreload = new XrdOucHash<StaticPreloadInfo>;

  staticpreload->Rep((const char *)key, nfo);
  return 0;
}




/******************************************************************************/
/*                          x s e l f h t t p s 2 h t t p                        */
/******************************************************************************/

/* Function: selfhttps2http

   Purpose:  To parse the directive: selfhttps2http <yes|no|0|1>

             <val>    this server will redirect HTTPS to itself using HTTP+token

  Output: 0 upon success or !0 upon failure.
 */

int XrdHttpProtocol::xselfhttps2http(XrdOucStream & Config) {
  char *val;

  // Get the path
  //
  val = Config.GetWord();
  if (!val || !val[0]) {
    eDest.Emsg("Config", "selfhttps2http flag not specified");
    return 1;
  }

  // Record the value
  //
  selfhttps2http = (!strcasecmp(val, "true") || !strcasecmp(val, "yes") || !strcmp(val, "1"));


  return 0;
}



/******************************************************************************/
/*                            x s e c x t r a c t o r                         */
/******************************************************************************/

/* Function: xsecxtractor

   Purpose:  To parse the directive: secxtractor <path>

             <path>    the path of the plugin to be loaded

  Output: 0 upon success or !0 upon failure.
 */

int XrdHttpProtocol::xsecxtractor(XrdOucStream & Config) {
  char *val;

  // Get the path
  //
  val = Config.GetWord();
  if (!val || !val[0]) {
    eDest.Emsg("Config", "No security extractor plugin specified.");
    return 1;
  } else {

      // Try to load the plugin (if available) that extracts info from the user cert/proxy
      //
      if (LoadSecXtractor(&eDest, val, 0))
          return 1;
  }


  return 0;
}

/******************************************************************************/
/*                                 x s s l c a d i r                          */
/******************************************************************************/

/* Function: xsslcadir

   Purpose:  To parse the directive: sslcadir <path>

             <path>    the path of the server key to be used.

  Output: 0 upon success or !0 upon failure.
 */

int XrdHttpProtocol::xsslcadir(XrdOucStream & Config) {
  char *val;

  // Get the path
  //
  val = Config.GetWord();
  if (!val || !val[0]) {
    eDest.Emsg("Config", "HTTP X509 CAdir not specified");
    return 1;
  }

  // Record the path
  //
  if (sslcadir) free(sslcadir);
  sslcadir = strdup(val);

  return 0;
}

/******************************************************************************/
/*                                x t r a c e                                 */
/******************************************************************************/

/* Function: xtrace

   Purpose:  To parse the directive: trace <events>

             <events> the blank separated list of events to trace. Trace
                      directives are cummalative.

   Output: 0 upon success or 1 upon failure.
 */

int XrdHttpProtocol::xtrace(XrdOucStream & Config) {

  char *val;

  static struct traceopts {
    const char *opname;
    int opval;
  } tropts[] = {
    {"all", TRACE_ALL},
    {"emsg", TRACE_EMSG},
    {"debug", TRACE_DEBUG},
    {"fs", TRACE_FS},
    {"login", TRACE_LOGIN},
    {"mem", TRACE_MEM},
    {"stall", TRACE_STALL},
    {"redirect", TRACE_REDIR},
    {"request", TRACE_REQ},
    {"response", TRACE_RSP}
  };
  int i, neg, trval = 0, numopts = sizeof (tropts) / sizeof (struct traceopts);

  if (!(val = Config.GetWord())) {
    eDest.Emsg("config", "trace option not specified");
    return 1;
  }
  while (val) {
    if (!strcmp(val, "off")) trval = 0;
    else {
      if ((neg = (val[0] == '-' && val[1]))) val++;
      for (i = 0; i < numopts; i++) {
        if (!strcmp(val, tropts[i].opname)) {
          if (neg) trval &= ~tropts[i].opval;
          else trval |= tropts[i].opval;
          break;
        }
      }
      if (i >= numopts)
        eDest.Emsg("config", "invalid trace option", val);
    }
    val = Config.GetWord();
  }
  XrdHttpTrace->What = trval;
  return 0;
}

int XrdHttpProtocol::doStat(char *fname) {
  int l;
  bool b;
  CurrentReq.filesize = 0;
  CurrentReq.fileflags = 0;
  CurrentReq.filemodtime = 0;

  memset(&CurrentReq.xrdreq, 0, sizeof (ClientRequest));
  CurrentReq.xrdreq.stat.requestid = htons(kXR_stat);
  memset(CurrentReq.xrdreq.stat.reserved, 0,
          sizeof (CurrentReq.xrdreq.stat.reserved));
  l = strlen(fname) + 1;
  CurrentReq.xrdreq.stat.dlen = htonl(l);

  b = Bridge->Run((char *) &CurrentReq.xrdreq, fname, l);
  if (!b) {
    return -1;
  }


  return 0;
}




// Loads the SecXtractor plugin, if available
int XrdHttpProtocol::LoadSecXtractor(XrdSysError *myeDest, const char *libName,
                                     const char *libParms) {
    XrdVersionInfo *myVer = &XrdVERSIONINFOVAR(XrdgetProtocol);
    XrdOucPinLoader myLib(myeDest, myVer, "secxtractorlib", libName);
    XrdHttpSecXtractor *(*ep)(XrdHttpSecXtractorArgs);

    // Get the entry point of the object creator
    //
    ep = (XrdHttpSecXtractor *(*)(XrdHttpSecXtractorArgs))(myLib.Resolve("XrdHttpGetSecXtractor"));
    if (ep && (secxtractor = ep(myeDest, NULL, libParms))) return 0;
    myLib.Unload();
    return 1;
}<|MERGE_RESOLUTION|>--- conflicted
+++ resolved
@@ -298,15 +298,10 @@
   // No external plugin, hence we fill our XrdSec with what we can do here
   peer_cert = SSL_get_peer_certificate(ssl);
   TRACEI(DEBUG, " SSL_get_peer_certificate returned :" << peer_cert);
-<<<<<<< HEAD
+  ERR_print_errors(sslbio_err);
+
   if (peer_cert) {
 
-=======
-  ERR_print_errors(sslbio_err);
-  
-  if (peer_cert && peer_cert->name) {
-    
->>>>>>> 023d39eb
     // Add the original DN to the moninfo. Not sure if it makes sense to parametrize this or not.
     SecEntity.moninfo = X509_NAME_oneline(X509_get_subject_name(peer_cert), NULL, 0);
 
@@ -330,13 +325,8 @@
     TRACEI(DEBUG, " Setting link name: " << SecEntity.name);
     lp->setID(SecEntity.name, 0);
   }
-<<<<<<< HEAD
-  else return 1;
-
-=======
   else return 0; // Don't fail if no cert
-  
->>>>>>> 023d39eb
+
   if (peer_cert) X509_free(peer_cert);
 
 
@@ -351,7 +341,7 @@
       TRACEI(ALL, " Certificate data extraction failed: " << SecEntity.moninfo << " Failed. err: " << r);
     return r;
   }
-  
+
   return 0;
 }
 
@@ -420,7 +410,7 @@
       // maybe it wants to add its own initialization bits
       if (secxtractor)
         secxtractor->InitSSL(ssl, sslcadir);
-        
+
       SSL_set_bio(ssl, sbio, sbio);
       //SSL_set_connect_state(ssl);
 
@@ -452,25 +442,16 @@
       res = SSL_get_verify_result(ssl);
       TRACEI(DEBUG, " SSL_get_verify_result returned :" << res);
       ERR_print_errors(sslbio_err);
-            
-      
+
+
       // Get the voms string and auth information
       if (GetVOMSData(Link)) {
           SSL_free(ssl);
           ssl = 0;
           return -1;
       }
-<<<<<<< HEAD
-
-      ERR_print_errors(sslbio_err);
-      res = SSL_get_verify_result(ssl);
-      TRACEI(DEBUG, " SSL_get_verify_result returned :" << res);
-      ERR_print_errors(sslbio_err);
-
-=======
-        
-        
->>>>>>> 023d39eb
+
+
       if (res != X509_V_OK) return -1;
       ssldone = true;
     }
@@ -1375,34 +1356,17 @@
       exit(1);
     }
   }
-<<<<<<< HEAD
-
-
-
-
-
-=======
-  
-  
-  SSL_CTX_set_cipher_list(sslctx, "ALL:!LOW:!EXP:!MD5:!MD2");    
+
+
+  SSL_CTX_set_cipher_list(sslctx, "ALL:!LOW:!EXP:!MD5:!MD2");
   //SSL_CTX_set_purpose(sslctx, X509_PURPOSE_ANY);
   SSL_CTX_set_mode(sslctx, SSL_MODE_AUTO_RETRY);
-  
->>>>>>> 023d39eb
+
   //eDest.Say(" Setting verify depth to ", itoa(sslverifydepth), "'.");
   SSL_CTX_set_verify_depth(sslctx, sslverifydepth);
   ERR_print_errors(sslbio_err);
-  SSL_CTX_set_verify(sslctx,
-<<<<<<< HEAD
-                     SSL_VERIFY_PEER, verify_callback);
-
-
-
-
-=======
-          SSL_VERIFY_PEER, verify_callback);
-  
->>>>>>> 023d39eb
+  SSL_CTX_set_verify(sslctx, SSL_VERIFY_PEER, verify_callback);
+
   //
   // Check existence of GRID map file
   if (gridmap) {
@@ -1420,13 +1384,8 @@
     }
 
   }
-<<<<<<< HEAD
-
-  if (secxtractor) secxtractor->Init(sslctx, XrdHttpTrace->What);
-=======
-  
+
   if (secxtractor) secxtractor->InitCTX(sslctx, XrdHttpTrace->What);
->>>>>>> 023d39eb
 
   ERR_print_errors(sslbio_err);
   return 0;
@@ -1443,21 +1402,21 @@
   }
 
   if (ssl) {
-    
-    
+
+
     if (SSL_shutdown(ssl) != 1) {
       TRACE(ALL, " SSL_shutdown failed");
       ERR_print_errors(sslbio_err);
     }
-    
+
     if (secxtractor)
         secxtractor->FreeSSL(ssl);
-      
+
     SSL_free(ssl);
 
   }
 
-  
+
   ssl = 0;
   sbio = 0;
 
